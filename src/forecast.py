# Copyright (C) 2013-2016 Martin Vejmelka, UC Denver
#
# Permission is hereby granted, free of charge, to any person obtaining a copy
# of this software and associated documentation files (the "Software"), to deal
# in the Software without restriction, including without limitation the rights
# to use, copy, modify, merge, publish, distribute, sublicense, and/or sell copies
# of the Software, and to permit persons to whom the Software is furnished to do
# so, subject to the following conditions:
#
# The above copyright notice and this permission notice shall be included in all
# copies or substantial portions of the Software.
#
# THE SOFTWARE IS PROVIDED "AS IS", WITHOUT WARRANTY OF ANY KIND, EXPRESS OR IMPLIED,
# INCLUDING BUT NOT LIMITED TO THE WARRANTIES OF MERCHANTABILITY, FITNESS FOR
# A PARTICULAR PURPOSE AND NONINFRINGEMENT. IN NO EVENT SHALL THE AUTHORS OR COPYRIGHT
# HOLDERS BE LIABLE FOR ANY CLAIM, DAMAGES OR OTHER LIABILITY, WHETHER IN AN ACTION
# OF CONTRACT, TORT OR OTHERWISE, ARISING FROM, OUT OF OR IN CONNECTION WITH THE
# SOFTWARE OR THE USE OR OTHER DEALINGS IN THE SOFTWARE.


from wrf.wrf_cloner import WRFCloner
from wrf.wrf_exec import Geogrid, Ungrib, Metgrid, Real, WRF
from wrf.wps_domains import WPSDomainLCC, WPSDomainConf

from utils import utc_to_esmf, symlink_matching_files, symlink_unless_exists, update_time_control, \
<<<<<<< HEAD
				  update_namelist, timedelta_hours, esmf_to_utc, render_ignitions, make_dir, \
				  timespec_to_utc, round_time_to_hour, Dict, dump, save, load, check_obj, \
				  make_clean_dir, process_create_time, load_sys_cfg, ensure_dir, move, json_join, \
				  number_minutes, serial_json
=======
                  update_namelist, timedelta_hours, esmf_to_utc, render_ignitions, make_dir, \
                  timespec_to_utc, round_time_to_hour, Dict, dump, save, load, check_obj, \
                  make_clean_dir, process_create_time, load_sys_cfg, ensure_dir, move, \
                  link2copy, append2file
from write_geogrid import write_table
>>>>>>> 33f6ed3c
from vis.postprocessor import Postprocessor
from vis.var_wisdom import get_wisdom_variables

from ingest.NAM218 import NAM218
from ingest.HRRR import HRRR
from ingest.NAM227 import NAM227
from ingest.CFSR import CFSR_P, CFSR_S
from ingest.NARR import NARR

from ingest.MODIS import Terra, Aqua
from ingest.VIIRS import SNPP

from fmda.fuel_moisture_da import assimilate_fm10_observations

from ssh_shuttle import send_product_to_server, ssh_command

import f90nml
from datetime import datetime, timedelta
import time, re, json, sys, logging
import os.path as osp
import os
import stat
from multiprocessing import Process, Queue
import glob
import netCDF4 as nc4
import shutil
import numpy as np

import smtplib
from email.mime.text import MIMEText

import traceback
import pprint
from cleanup import parallel_job_running, delete_visualization



class JobState(Dict):
	"""
	A coherent structure that holds information about the job.
	"""

	def __init__(self, args):
		"""
		Initialize the job state from the arguments dictionary.

		:param args: the forecast job arguments
		"""
		super(JobState, self).__init__(args)
		self.grib_source = self.resolve_grib_source(self.grib_source,args)
		self.satellite_source = self.resolve_satellite_source(args)
		logging.info('Simulation requested from %s to %s' % (str(self.start_utc), str(self.end_utc)))
		self.start_utc = round_time_to_hour(self.start_utc, up=False, period_hours=self.grib_source[0].period_hours);
		self.end_utc = round_time_to_hour(self.end_utc, up=True, period_hours=self.grib_source[0].period_hours);
		self.cycle_start_utc = round_time_to_hour(self.get('cycle_start_utc',None), period_hours=self.grib_source[0].cycle_hours);
		logging.info('Simulation times rounded  %s to %s' % (str(self.start_utc), str(self.end_utc)))
		self.fc_hrs = timedelta_hours(self.end_utc - self.start_utc)
		if 'job_id' in args:
			logging.info('job_id %s given in the job description' % args['job_id'])
			self.job_id = args['job_id']
		else:
			logging.warning('job_id not given, creating.')
			self.job_id = 'wfc-' + self.grid_code + '-' + utc_to_esmf(self.start_utc) + '-{0:02d}'.format(self.fc_hrs)
		if 'restart' in args:
			logging.info('restart %s given in the job description' % args['restart'])
			self.restart = args['restart']
		else:
			self.restart = False
			logging.info('restart not in arguments, default restart option %s' % self.restart)
		self.emails = self.parse_emails(args)
		self.domains = args['domains']
		self.ignitions = args.get('ignitions', None)
		self.fmda = self.parse_fmda(args)
		self.postproc = args['postproc']
		self.wrfxpy_dir = args['sys_install_path']
		if 'clean_dir' in args:
			self.clean_dir = args['clean_dir']
		else:
			self.clean_dir = True
		self.args = args
		logging.debug('JobState initialized: ' + str(self))



	def resolve_grib_source(self, gs_name, js):
		"""
		Creates the right GribSource object from the name.

		:param gs_name: the name of the grib source
		:param js: configuration json
		"""
		if gs_name == 'HRRR':
			return [HRRR(js)]
		elif gs_name == 'NAM' or gs_name == 'NAM218' :
			return [NAM218(js)]
		elif gs_name == 'NAM227':
			return [NAM227(js)]
		elif gs_name == 'NARR':
			return [NARR(js)]
		elif gs_name == 'CFSR':
			return [CFSR_P(js),CFSR_S(js)]
		else:
			raise ValueError('Unrecognized grib_source %s' % gs_name)

	def resolve_satellite_source(self, js):
		"""
		Creates all the JPSSSource objects from the list of names.

		:param sat_list: the list of JPSS sources
		:param js: configuration json
		"""
		sat_list = self.parse_satellite_source(js)
		sat = []
		if 'Terra' in sat_list:
			terra=Terra(js)
			sat.append(terra)
		if 'Aqua' in sat_list:
			aqua=Aqua(js)
			sat.append(aqua)
		if 'SNPP' in sat_list:
			snpp=SNPP(js)
			sat.append(snpp)
		return sat

	def parse_satellite_source(self, args):
		"""
		Parse information inside the satellite source, if any.

		:param args: the forecast job argument dictionary
		"""
		if 'satellite_source' in args:
			sats = args['satellite_source']
			return sats
		else:
			return []

	def parse_fmda(self, args):
		"""
		Parse information inside the FMDA blob, if any.

		:param args: the forecast job argument dictionary
		"""
		if 'fuel_moisture_da' in args:
			fmda = args['fuel_moisture_da']
			return Dict({'token' : fmda['mesowest_token'], 'domains' : fmda['domains']})
		else:
			return None


	def parse_emails(self, args):
		"""
		Parse the definition of e-mail notifications

		:param args: the forecast job argument dictionary
		"""
		if 'email_notifications' in args:
			emails = args['email_notifications']
			self.emails = Dict({'to' : emails['to'], 'events' : emails['events'],
								'server' : emails.get('smtp_server', 'localhost'),
								'origin' : emails.get('from', 'wrfxpy@gross.ucdenver.edu')})
		else:
			self.emails = None

def send_email(js, event, body):
	"""
	Sends an e-mail with body <body> according to the e-mail parameters (constructed in execute) if the stated <event>
	is contained in the appropriate array.

	:param js: the JobState structure containing confiuration info
	:param event: name of the event firing the e-mail, the e-mail will not be sent unless <event> appears in the events array
	:param body: the body that will be placed into the e-mail
	"""
	if js.emails is not None:
		if event in js.emails.events:
			mail_serv = smtplib.SMTP(js.emails.server)
			msg = MIMEText(body)
			msg['Subject'] = 'Job %s event %s notification' % (js.job_id, event)
			msg['From'] = js.emails.origin
			msg['To'] = js.emails.to
			mail_serv.sendmail(js.emails.origin, [js.emails.to], msg.as_string())
			mail_serv.quit()

def retrieve_satellite(js, sat_source, q):
	"""
	This function retrieves required Satellite files.

	It returns either 'SUCCESS' or 'FAILURE' on completion.

	:param js: the JobState object containing the forecast configuration
	:param sat_source: the SatSource object
	:param q: the multiprocessing Queue into which we will send either 'SUCCESS' or 'FAILURE'
	"""
	try:
		logging.info("retrieving satellite files from %s" % sat_source.id)
		# retrieve satellite granules intersecting the last domain
		max_dom = max([int(x) for x in filter(lambda x: len(x) == 1, js.bounds.keys())])
		manifest = sat_source.retrieve_data_sat(js.bounds[str(max_dom)], js.start_utc, js.end_utc)
		# write a json file with satellite information
		sat_file = sat_source.id+'.json'
		json.dump(manifest, open(osp.join(js.jobdir,sat_file),'w'), indent=4, separators=(',', ': '))

		send_email(js, 'satellite', 'Job %s - satellite retrieving complete.' % js.job_id)
		logging.info('satellite retrieval complete for %s' % sat_source.id)
		q.put('SUCCESS')

	except Exception as e:
		logging.error('satellite retrieving step failed with exception %s' % repr(e))
		traceback.print_exc()
		q.put('FAILURE')

def retrieve_gribs_and_run_ungrib(js, grib_source, q):
	"""
	This function retrieves required GRIB files and runs ungrib.

	It returns either 'SUCCESS' or 'FAILURE' on completion.

	:param js: the JobState object containing the forecast configuration
	:param grib_source: the GribSource object containing ungrib configuration
	:param q: the multiprocessing Queue into which we will send either 'SUCCESS' or 'FAILURE'
	"""
	wps_dir = osp.abspath(js.wps_dir)
	grib_dir = osp.join(wps_dir,grib_source.id)
	make_clean_dir(grib_dir)
	wps_nml = js.wps_nml
	try:
		logging.info("retrieving GRIB files from %s" % grib_source.id)

		download_whole_cycle = js.get('download_whole_cycle',False)
		manifest = grib_source.retrieve_gribs(js.start_utc, js.end_utc, js.ref_utc, js.cycle_start_utc, download_whole_cycle)
		logging.info('manifest: ' + str(manifest))
		grib_file = grib_source.id+'.json'
		json.dump(manifest, open(osp.join(js.jobdir,grib_file),'w'), indent=4, separators=(',', ': '), default=serial_json)

		cache_colmet = len(manifest) > 1
		have_all_colmet = False
		if cache_colmet:
			have_all_colmet = len(manifest.colmet_missing) == 0
			colmet_dir = osp.join(grib_source.cache_dir, manifest.colmet_prefix)

		logging.info('cache colmet %s, have all colmet %s' % (cache_colmet, have_all_colmet))

		if not have_all_colmet:
			# this is also if we do not cache
			grib_source.symlink_gribs(manifest.grib_files, grib_dir)

			send_email(js, 'grib2', 'Job %s - %d GRIB2 files downloaded.' % (js.job_id, len(manifest)))
			logging.info("running UNGRIB for %s" % grib_source.id)

			logging.info("step 4: patch namelist for ungrib end execute ungrib on %s files" % grib_source.id)

			update_namelist(wps_nml, grib_source.namelist_wps_keys())
			if cache_colmet:
				wps_nml['share']['start_date'] = [utc_to_esmf(manifest.colmet_files_utc[0])] * js.num_doms
				wps_nml['share']['end_date'] = [utc_to_esmf(manifest.colmet_files_utc[-1])] * js.num_doms

			# logging.info("namelist.wps for UNGRIB: %s" % json.dumps(wps_nml, indent=4, separators=(',', ': ')))
			f90nml.write(wps_nml, osp.join(grib_dir, 'namelist.wps'), force=True)
			grib_source.clone_vtables(grib_dir)
			symlink_unless_exists(osp.join(wps_dir,'ungrib.exe'),osp.join(grib_dir,'ungrib.exe'))

			print(grib_dir + ':')
			os.system('ls -l %s' % grib_dir)

			Ungrib(grib_dir).execute().check_output()

			print(grib_dir + ':')
			os.system('ls -l %s' % grib_dir)

			if cache_colmet:
				# move output to cache directory
				make_dir(colmet_dir)
				for f in manifest.colmet_files:
					move(osp.join(grib_dir,f),osp.join(colmet_dir,f))
				# now all colmet files should be in the cache

		if cache_colmet:
			for f in manifest.colmet_files:
				symlink_unless_exists(osp.join(colmet_dir,f),osp.join(wps_dir,f))
		else:
			# move output
			for f in glob.glob(osp.join(grib_dir,grib_source.prefix() + '*')):
				move(f,wps_dir)


		send_email(js, 'ungrib', 'Job %s - ungrib complete.' % js.job_id)
		logging.info('UNGRIB complete for %s' % grib_source.id)
		q.put('SUCCESS')

	except Exception as e:
		logging.error('GRIB2/UNGRIB step failed with exception %s' % repr(e))
		traceback.print_exc()
		q.put('FAILURE')


def run_geogrid(js, q):
	"""
	This function runs geogrid or links in precomputed grid files as required.

	:param js: the JobState object containing the forecast configuration
	:param q: the multiprocessing Queue into which we will send either 'SUCCESS' or 'FAILURE'
	"""
	try:
		logging.info("running GEOGRID")
		Geogrid(js.wps_dir).execute().check_output()
		logging.info('GEOGRID complete')

		send_email(js, 'geogrid', 'GEOGRID complete.')
		q.put('SUCCESS')

	except Exception as e:
		logging.error('GEOGRID step failed with exception %s' % repr(e))
		q.put('FAILURE')


def find_wrfout(path, dom_id, esmf_time):
	"""
	Find wrfout for postprocessing.

	:param path: the wrf path directory
	:param dom_id: the domain for which we search wrfouts
	:esmf_time: time string to match variable Times
	:return: the path to the fresh (latest) wrfout
	"""
	logging.info('find_wrfout: looking for the first wrfout for domain %s time %s' % (dom_id,esmf_time))
	wrfouts = sorted(glob.glob(osp.join(path, 'wrfout_d%02d*' % dom_id)),None,None,True) # reverse order
	wrfouts
	for wrfout in wrfouts:
		wrfout_time = re.match(r'.*wrfout_d.._([0-9_\-:]{19})' ,wrfout).groups()[0]
		if esmf_time >= wrfout_time:
			logging.info('find_wrfout: found %s' % wrfout)
			return wrfout
	logging.warning('wrfout for time %s domain %s not found' % (esmf_time, dom_id))
	logging.warning('Available wrfouts are: %s' % wrfouts)
	return None

def make_job_file(js):
	"""
	Create minimal dictionary for the job state
	:param js: job state from JobState(args)
	:return: the dictionary
	"""
	jsub=Dict({})
	jsub.job_id = js.job_id
	jsub.pid = os.getpid()
	jsub.process_create_time = process_create_time(jsub.pid)
	jsub.job_num = None
	jsub.old_job_num = None
	jsub.state = 'Preparing'
	jsub.qsys = js.qsys
	jsub.postproc = js.postproc
	jsub.grid_code = js.grid_code
	jsub.jobfile = osp.abspath(osp.join(js.workspace_path, js.job_id,'job.json'))
	return jsub

def make_kmz(args):
	ssh_command('wrfxweb/make_kmz.sh ' + args)

def read_namelist(path):
	logging.info('Reading namelist %s' % path)
	return f90nml.read(path)

def fmda_add_to_geogrid(js):
    """
    Add fmda datasets to geogrid if specified
    """
    if 'fmda_geogrid_path' in js:
        fmda_geogrid_path = osp.abspath(js['fmda_geogrid_path'])
        logging.info('fmda_geogrid_path is %s' % fmda_geogrid_path)
    else:
        return
        logging.info('fmda_geogrid_path not given')
    try:
        index_path = osp.join(fmda_geogrid_path,'index.json')
        index = json.load(open(index_path,'r'))
        logging.info('Loaded fmda geogrid index at %s' % index_path)
    except:
        logging.error('Cannot open %s' % index_path)
        sys.exit(1)
    geo_path = osp.dirname(osp.dirname(fmda_geogrid_path))+'-geo.nc'
    logging.info('fmda_add_to_geogrid reading longitudes and latitudes from NetCDF file %s' % geo_path )
    with nc4.Dataset(geo_path) as d:
        lats = d.variables['XLAT'][:,:]
        lons = d.variables['XLONG'][:,:]
    ndomains = len(js['domains'])
    lat,lon = js['domains'][str(ndomains)]['center_latlon']
    bbox = (np.min(lats), np.min(lons), np.max(lats), np.max(lons))
    logging.info('fmda_add_to_geogrid: fmda bounding box is %s %s %s %s' % bbox)
    i, j = np.unravel_index((np.abs(lats-lat)+np.abs(lons-lon)).argmin(),lats.shape)  
    if i<=1 or j<=1 or i >= lats.shape[0]-2 or j >= lats.shape[1]-2:
        logging.error('fmda_add_to_geogrid: WRF domain center %s %s at %i %i is outside or near FMDA boundary' % (lat,lon,i,j) )
        sys.exit(1)
    """
    for varname,varindex in index.iteritems():
        # update index 
        varindex['known_y']=float(i)
        varindex['known_x']=float(j)
        varindex['known_lat']=lats[i-1,j-1]
        varindex['known_lon']=lons[i-1,j-1]
        logging.info('fmda_add_to_geogrid: updating index known_x=%s known_y=%s known_lat=%s known_lon=%s' % 
           (varindex['known_x'],varindex['known_y'],varindex['known_lat'],varindex['known_lon']))
        varindex_path=osp.join(fmda_geogrid_path,varname,'index')
        write_table(varindex_path,varindex)
    """
    # update geogrid table
    geogrid_tbl_path = osp.join(js.wps_dir, 'geogrid/GEOGRID.TBL')
    link2copy(geogrid_tbl_path)
    geogrid_tbl_json_path = osp.join(fmda_geogrid_path,'geogrid_tbl.json')
    logging.info('fmda_add_to_geogrid: updating GEOGRID.TBL at %s from %s' % 
        (geogrid_tbl_path,geogrid_tbl_json_path))
    geogrid_tbl_json = json.load(open(geogrid_tbl_json_path,'r'))
    for varname,vartable in geogrid_tbl_json.iteritems():
        write_table(geogrid_tbl_path,vartable,mode='a',divider_after=True)
    
def execute(args,job_args):
<<<<<<< HEAD
	"""
	Executes a weather/fire simulation.

	:param args: a dictionary with all to start the simulationfollowing keys
	:param job_args: a the original json given the forecast

	Keys in args:
	:param grid_code: the (unique) code of the grid that is used
	:param sys_install_path: system installation directory
	:param start_utc: start time of simulation in UTC
	:param end_utc: end time of simulation in UTC
	:param workspace_path: workspace directory
	:param wps_install_path: installation directory of WPS that will be used
	:param wrf_install_path: installation directory of WRF that will be used
	:param grib_source: a string identifying a valid GRIB2 source
	:param wps_namelist_path: the path to the namelist.wps file that will be used as template
	:param wrf_namelist_path: the path to the namelist.input file that will be used as template
	:param fire_namelist_path: the path to the namelist.fire file that will be used as template
	:param wps_geog_path: the path to the geogrid data directory providing terrain/fuel data
	:param email_notification: dictionary containing keys address and events indicating when a mail should be fired off


	"""

	logging.info('step 0 initialize the job state from the arguments')
	js = JobState(args)

	jobdir = osp.abspath(osp.join(js.workspace_path, js.job_id))
	js.jobdir = jobdir
	if js.clean_dir or not osp.exists(osp.join(js.jobdir,'input.json')):
		make_clean_dir(js.jobdir)

	json.dump(job_args, open(osp.join(js.jobdir,'input.json'),'w'), indent=4, separators=(',', ': '))
	jsub = make_job_file(js)
	json.dump(jsub, open(jsub.jobfile,'w'), indent=4, separators=(',', ': '))

	logging.info("job %s starting [%d hours to forecast]." % (js.job_id, js.fc_hrs))
	sys.stdout.flush()
	send_email(js, 'start', 'Job %s started.' % js.job_id)

	# read in all namelists
	js.wps_nml = read_namelist(js.args['wps_namelist_path'])
	js.wrf_nml = read_namelist(js.args['wrf_namelist_path'])
	js.fire_nml = read_namelist(js.args['fire_namelist_path'])
	js.ems_nml = None
	if 'emissions_namelist_path' in js.args:
		js.ems_nml = read_namelist(js.args['emissions_namelist_path'])

	# Parse and setup the domain configuration
	js.domain_conf = WPSDomainConf(js.domains)

	js.num_doms = len(js.domain_conf)
	js.wps_nml['share']['interval_seconds'] = js.grib_source[0].interval_seconds

	logging.info("number of domains defined is %d." % js.num_doms)

	# build directories in workspace
	js.wps_dir = osp.abspath(osp.join(js.jobdir, 'wps'))
	js.wrf_dir = osp.abspath(osp.join(js.jobdir, 'wrf'))

	#check_obj(args,'args')
	#check_obj(js,'Initial job state')

	logging.info("step 1: clone WPS and WRF directories")
	logging.info("cloning WPS into %s" % js.wps_dir)
	cln = WRFCloner(js.args)
	cln.clone_wps(js.wps_dir, [])
	js.grib_source[0].clone_vtables(js.wps_dir)

	logging.info("step 2: process domain information and patch namelist for geogrid")
	js.wps_nml['share']['start_date'] = [utc_to_esmf(js.start_utc)] * js.num_doms
	js.wps_nml['share']['end_date'] = [utc_to_esmf(js.end_utc)] * js.num_doms
	js.wps_nml['geogrid']['geog_data_path'] = js.args['wps_geog_path']
	js.domain_conf.prepare_for_geogrid(js.wps_nml, js.wrf_nml, js.wrfxpy_dir, js.wps_dir)
	f90nml.write(js.wps_nml, osp.join(js.wps_dir, 'namelist.wps'), force=True)

	# do steps 2 & 3 & 4 in parallel (three execution streams)
	#  -> Satellite retrieval ->
	#  -> GEOGRID ->
	#  -> GRIB2 download ->  UNGRIB ->

	proc_q = Queue()

	if js.satellite_source:
		js.bounds = Dict({})
		for k,domain in enumerate(js.domain_conf.domains):
                	latloni = domain.ij_to_latlon(0,0)
                	latlonf = domain.ij_to_latlon(domain.domain_size[0],domain.domain_size[1])
			bounds = (latloni[1],latlonf[1],latloni[0],latlonf[0])
			js.bounds[str(k+1)] = bounds
		sat_proc = {}
	for satellite_source in js.satellite_source:
		sat_proc[satellite_source.id] = Process(target=retrieve_satellite, args=(js, satellite_source, proc_q))

	geogrid_proc = Process(target=run_geogrid, args=(js, proc_q))

	grib_proc = {}
	for grib_source in js.grib_source:
		grib_proc[grib_source.id] = Process(target=retrieve_gribs_and_run_ungrib, args=(js, grib_source, proc_q))

	logging.info('starting GEOGRID and GRIB2/UNGRIB')
	logging.info('satellite sources %s' % [s.id for s in js.satellite_source])

	if js.ungrib_only:
		logging.info('ungrib_only set, skipping GEOGRID, will exit after UNGRIB')
	else:
		geogrid_proc.start()

	for grib_source in js.grib_source:
		grib_proc[grib_source.id].start()

	for satellite_source in js.satellite_source:
		sat_proc[satellite_source.id].start()

	# wait until all tasks are done
	logging.info('waiting until all tasks are done')

	for grib_source in js.grib_source:
		grib_proc[grib_source.id].join()

    	for satellite_source in js.satellite_source:
        	sat_proc[satellite_source.id].join()

	if js.ungrib_only:
		pass
	else:
		geogrid_proc.join()

	for satellite_source in js.satellite_source:
		if proc_q.get() != 'SUCCESS':
			return

	for grib_source in js.grib_source:
		if proc_q.get() != 'SUCCESS':
			return

	if not js.ungrib_only:
		if proc_q.get() != 'SUCCESS':
			return

	proc_q.close()

	logging.info('execute: finished parallel GEOGRID, GRIB2/UNGRIB, and Satellite')

	if js.satellite_source:
		# joining all satellite manifests
		sat_manifest = Dict({})
		sat_manifest.granules = json_join(js.jobdir, args['satellite_source'])
		sat_manifest.bounds = js.bounds
		sat_manifest.time_interval = (utc_to_esmf(js.start_utc), utc_to_esmf(js.end_utc))
		sat_manifest.dt = Dict({})
		sat_manifest.sat_interval = Dict({})
		for k in args['domains'].keys():
			sat_manifest.dt[k] = args['domains'][k]['history_interval']
			if 'sat_interval' in args['domains'][k].keys():
				sat_manifest.sat_interval[k] = args['domains'][k]['sat_interval']
			else:
				sat_manifest.sat_interval[k] = (args['domains'][k]['history_interval'], args['domains'][k]['history_interval'])
		sat_manifest.satprod_satsource = js.satprod_satsource
		json.dump(sat_manifest, open(osp.join(js.jobdir, 'sat.json'),'w'), indent=4, separators=(',', ': '))

	logging.info("step 5: execute metgrid after ensuring all grids will be processed")
	update_namelist(js.wps_nml, js.grib_source[0].namelist_wps_keys())
	js.domain_conf.prepare_for_metgrid(js.wps_nml)
	logging.info("namelist.wps for METGRID: %s" % json.dumps(js.wps_nml, indent=4, separators=(',', ': ')))
	f90nml.write(js.wps_nml, osp.join(js.wps_dir, 'namelist.wps'), force=True)

	logging.info("running METGRID")
	Metgrid(js.wps_dir).execute().check_output()

	send_email(js, 'metgrid', 'Job %s - metgrid complete.' % js.job_id)
	logging.info("METGRID complete")

	logging.info("cloning WRF into %s" % js.wrf_dir)

	logging.info("step 6: clone wrf directory, symlink all met_em* files, make namelists")
	cln.clone_wrf(js.wrf_dir, [])
	symlink_matching_files(js.wrf_dir, js.wps_dir, "met_em*")
	time_ctrl = update_time_control(js.start_utc, js.end_utc, js.num_doms)
	js.wrf_nml['time_control'].update(time_ctrl)
	js.wrf_nml['time_control']['interval_seconds'] = js.grib_source[0].interval_seconds
	update_namelist(js.wrf_nml, js.grib_source[0].namelist_keys())
	if 'ignitions' in js.args:
		update_namelist(js.wrf_nml, render_ignitions(js, js.num_doms))

	# if we have an emissions namelist, automatically turn on the tracers
	if js.ems_nml is not None:
		logging.debug('namelist.fire_emissions given, turning on tracers')
		f90nml.write(js.ems_nml, osp.join(js.wrf_dir, 'namelist.fire_emissions'), force=True)
		js.wrf_nml['dynamics']['tracer_opt'] = [2] * js.num_doms

	f90nml.write(js.wrf_nml, osp.join(js.wrf_dir, 'namelist.input'), force=True)

	f90nml.write(js.fire_nml, osp.join(js.wrf_dir, 'namelist.fire'), force=True)

	# step 7: execute real.exe

	logging.info("running REAL")
	# try to run Real twice as it sometimes fails the first time
	# it's not clear why this error happens
	try:
		Real(js.wrf_dir).execute().check_output()
	except Exception as e:
		logging.error('Real step failed with exception %s, retrying ...' % str(e))
		Real(js.wrf_dir).execute().check_output()


	logging.info('step 7b: if requested, do fuel moisture DA')
	logging.info('fmda = %s' % js.fmda)
	if js.fmda is not None:
		logging.info('running fuel moisture data assimilation')
		for dom in js.fmda.domains:
			logging.info('assimilate_fm10_observations for domain %s' % dom)
			assimilate_fm10_observations(osp.join(js.wrf_dir, 'wrfinput_d%02d' % int(dom)), None, js.fmda.token)

	# step 8: execute wrf.exe on parallel backend
	logging.info('submitting WRF job')
	send_email(js, 'wrf_submit', 'Job %s - wrf job submitted.' % js.job_id)

	js.task_id = "sim-" + js.grid_code + "-" + utc_to_esmf(js.start_utc)[:10]
	jsub.job_num=WRF(js.wrf_dir, js.qsys).submit(js.task_id, js.num_nodes, js.ppn, js.wall_time_hrs)

	send_email(js, 'wrf_exec', 'Job %s - wrf job starting now with id %s.' % (js.job_id, js.task_id))
	logging.info("WRF job %s submitted with id %s, waiting for rsl.error.0000" % (jsub.job_num, js.task_id))

	jobfile = osp.abspath(osp.join(js.jobdir, 'job.json'))
	json.dump(jsub, open(jobfile,'w'), indent=4, separators=(',', ': '))

	process_output(js.job_id)

	return jobfile
=======
    """
    Executes a weather/fire simulation.

    :param args: a dictionary with all to start the simulationfollowing keys
    :param job_args: a the original json given the forecast

    Keys in args:
    :param grid_code: the (unique) code of the grid that is used
    :param sys_install_path: system installation directory
    :param start_utc: start time of simulation in UTC
    :param end_utc: end time of simulation in UTC
    :param workspace_path: workspace directory
    :param wps_install_path: installation directory of WPS that will be used
    :param wrf_install_path: installation directory of WRF that will be used
    :param grib_source: a string identifying a valid GRIB2 source
    :param wps_namelist_path: the path to the namelist.wps file that will be used as template
    :param wrf_namelist_path: the path to the namelist.input file that will be used as template
    :param fire_namelist_path: the path to the namelist.fire file that will be used as template
    :param wps_geog_path: the path to the geogrid data directory providing terrain/fuel data
    :param email_notification: dictionary containing keys address and events indicating when a mail should be fired off
 
    
    """

    logging.info('step 0 initialize the job state from the arguments')
    ## logging.info('args = %s' % json.dumps(jargs, open(osp.join(jobdir,'input.json'),'w'), indent=4, separators=(',', ': ')))
    js = JobState(args)
    ## logging.info('js = %s' % json.dumps(js, open(osp.join(jobdir,'input.json'),'w'), indent=4, separators=(',', ': ')))

    jobdir = osp.abspath(osp.join(js.workspace_path, js.job_id))
    make_clean_dir(jobdir)

    json.dump(job_args, open(osp.join(jobdir,'input.json'),'w'), indent=4, separators=(',', ': '))
    jsub = make_job_file(js)
    json.dump(jsub, open(jsub.jobfile,'w'), indent=4, separators=(',', ': '))
 
    logging.info("job %s starting [%d hours to forecast]." % (js.job_id, js.fc_hrs))
    sys.stdout.flush()
    send_email(js, 'start', 'Job %s started.' % js.job_id)

    # read in all namelists
    js.wps_nml = read_namelist(js.args['wps_namelist_path'])
    js.wrf_nml = read_namelist(js.args['wrf_namelist_path'])
    js.fire_nml = read_namelist(js.args['fire_namelist_path'])
    js.ems_nml = None
    if 'emissions_namelist_path' in js.args:
        js.ems_nml = read_namelist(js.args['emissions_namelist_path'])
    
    # Parse and setup the domain configuration
    js.domain_conf = WPSDomainConf(js.domains)

    js.num_doms = len(js.domain_conf)
    js.wps_nml['share']['interval_seconds'] = js.grib_source[0].interval_seconds 

    logging.info("number of domains defined is %d." % js.num_doms)

    # build directories in workspace
    js.wps_dir = osp.abspath(osp.join(js.workspace_path, js.job_id, 'wps'))
    js.wrf_dir = osp.abspath(osp.join(js.workspace_path, js.job_id, 'wrf'))

    #check_obj(args,'args')
    #check_obj(js,'Initial job state')

    logging.info("step 1: clone WPS and WRF directories")
    logging.info("cloning WPS into %s" % js.wps_dir)
    cln = WRFCloner(js.args)
    cln.clone_wps(js.wps_dir, [])
    js.grib_source[0].clone_vtables(js.wps_dir)

    logging.info("step 2: process domain information and patch namelist for geogrid")
    js.wps_nml['share']['start_date'] = [utc_to_esmf(js.start_utc)] * js.num_doms
    js.wps_nml['share']['end_date'] = [utc_to_esmf(js.end_utc)] * js.num_doms
    js.wps_nml['geogrid']['geog_data_path'] = js.args['wps_geog_path']
    js.domain_conf.prepare_for_geogrid(js.wps_nml, js.wrf_nml, js.wrfxpy_dir, js.wps_dir)
    f90nml.write(js.wps_nml, osp.join(js.wps_dir, 'namelist.wps'), force=True)

    fmda_add_to_geogrid(js) 

    # do steps 2 & 3 & 4 in parallel (two execution streams)
    #  -> GEOGRID ->
    #  -> GRIB2 download ->  UNGRIB ->

    proc_q = Queue()

    geogrid_proc = Process(target=run_geogrid, args=(js, proc_q))
    # grib_proc = Process(target=retrieve_gribs_and_run_ungrib_all, args=(js, proc_q, ref_utc))
    grib_proc = {}
    for grib_source in js.grib_source:
        grib_proc[grib_source.id] = Process(target=retrieve_gribs_and_run_ungrib, args=(js, grib_source, proc_q))

    logging.info('starting GEOGRID and GRIB2/UNGRIB')

    if js.ungrib_only:
        logging.info('ungrib_only set, skipping GEOGRID, will exit after UNGRIB')
    else:
        geogrid_proc.start()

    for grib_source in js.grib_source:
        grib_proc[grib_source.id].start()
 
    # wait until all tasks are done
    logging.info('waiting until all tasks are done')

    for grib_source in js.grib_source:
        grib_proc[grib_source.id].join()
    
    if js.ungrib_only:
        return
    else:
        geogrid_proc.join()

    for grib_source in js.grib_source:
        if proc_q.get() != 'SUCCESS':
            return

    if proc_q.get() != 'SUCCESS':
        return

    proc_q.close()

    logging.info("step 5: execute metgrid after ensuring all grids will be processed")
    update_namelist(js.wps_nml, js.grib_source[0].namelist_wps_keys())
    js.domain_conf.prepare_for_metgrid(js.wps_nml)
    logging.info("namelist.wps for METGRID: %s" % json.dumps(js.wps_nml, indent=4, separators=(',', ': '))) 
    f90nml.write(js.wps_nml, osp.join(js.wps_dir, 'namelist.wps'), force=True)

    logging.info("running METGRID")
    Metgrid(js.wps_dir).execute().check_output()

    send_email(js, 'metgrid', 'Job %s - metgrid complete.' % js.job_id)
    logging.info("METGRID complete")

    logging.info("cloning WRF into %s" % js.wrf_dir)

    logging.info("step 6: clone wrf directory, symlink all met_em* files, make namelists")
    cln.clone_wrf(js.wrf_dir, [])
    symlink_matching_files(js.wrf_dir, js.wps_dir, "met_em*")
    time_ctrl = update_time_control(js.start_utc, js.end_utc, js.num_doms)
    js.wrf_nml['time_control'].update(time_ctrl)
    js.wrf_nml['time_control']['interval_seconds'] = js.grib_source[0].interval_seconds 
    update_namelist(js.wrf_nml, js.grib_source[0].namelist_keys())
    if 'ignitions' in js.args:
        update_namelist(js.wrf_nml, render_ignitions(js, js.num_doms))

    # if we have an emissions namelist, automatically turn on the tracers
    if js.ems_nml is not None:
        logging.debug('namelist.fire_emissions given, turning on tracers')
        f90nml.write(js.ems_nml, osp.join(js.wrf_dir, 'namelist.fire_emissions'), force=True)
        js.wrf_nml['dynamics']['tracer_opt'] = [2] * js.num_doms

    f90nml.write(js.wrf_nml, osp.join(js.wrf_dir, 'namelist.input'), force=True)

    f90nml.write(js.fire_nml, osp.join(js.wrf_dir, 'namelist.fire'), force=True)

    # step 7: execute real.exe
    
    logging.info("running REAL")
    # try to run Real twice as it sometimes fails the first time
    # it's not clear why this error happens 
    try:
        Real(js.wrf_dir).execute().check_output()
    except Exception as e:
        logging.error('Real step failed with exception %s, retrying ...' % str(e))
        Real(js.wrf_dir).execute().check_output()
    

    logging.info('step 7b: if requested, do fuel moisture DA')
    logging.info('fmda = %s' % js.fmda)
    if js.fmda is not None:
        logging.info('running fuel moisture data assimilation')
        for dom in js.fmda.domains:
            logging.info('assimilate_fm10_observations for domain %s' % dom)
            assimilate_fm10_observations(osp.join(js.wrf_dir, 'wrfinput_d%02d' % int(dom)), None, js.fmda.token)

    # step 8: execute wrf.exe on parallel backend
    logging.info('submitting WRF job')
    send_email(js, 'wrf_submit', 'Job %s - wrf job submitted.' % js.job_id)

    js.task_id = "sim-" + js.grid_code + "-" + utc_to_esmf(js.start_utc)[:10]
    jsub.job_num=WRF(js.wrf_dir, js.qsys).submit(js.task_id, js.num_nodes, js.ppn, js.wall_time_hrs)

    send_email(js, 'wrf_exec', 'Job %s - wrf job starting now with id %s.' % (js.job_id, js.task_id))
    logging.info("WRF job %s submitted with id %s, waiting for rsl.error.0000" % (jsub.job_num, js.task_id))
  
    jobfile = osp.abspath(osp.join(js.workspace_path, js.job_id,'job.json'))
    json.dump(jsub, open(jobfile,'w'), indent=4, separators=(',', ': '))

    process_output(js.job_id)
>>>>>>> 33f6ed3c

def process_output(job_id):
	args = load_sys_cfg()
	jobfile = osp.abspath(osp.join(args.workspace_path, job_id,'job.json'))
	satfile = osp.abspath(osp.join(args.workspace_path, job_id,'sat.json'))
	logging.info('process_output: loading job description from %s' % jobfile)
	try:
		js = Dict(json.load(open(jobfile,'r')))
	except Exception as e:
		logging.error('Cannot load the job description file %s' % jobfile)
		logging.error('%s' % e)
		sys.exit(1)
	logging.info('process_output: loading satellite description from %s' % satfile)
	try:
		jsat = Dict(json.load(open(satfile,'r')))
		available_sats = [sat.upper()+'_AF' for sat in jsat.granules.keys()]
		not_empty_sats = [sat.upper()+'_AF' for sat in jsat.granules.keys() if jsat.granules[sat]]
	except:
		logging.warning('Cannot load the satellite data in satellite description file %s' % satfile)
		available_sats = []
		not_empty_sats = []
		pass
	logging.info('process_output: available satellite data %s' % available_sats)
	logging.info('process_output: not empty satellite data %s' % not_empty_sats)
	js.old_pid = js.pid
	js.pid = os.getpid()
	js.state = 'Processing'
	json.dump(js, open(jobfile,'w'), indent=4, separators=(',', ': '))

	js.wrf_dir = osp.abspath(osp.join(args.workspace_path, js.job_id, 'wrf'))

	pp = None
	already_sent_files = []
	if js.postproc is None:
		logging.info('No postprocessing specified, exiting.')
		return

	# set up postprocessing
	delete_visualization(js.job_id)
	js.pp_dir = osp.join(args.workspace_path, js.job_id, "products")
	make_clean_dir(js.pp_dir)
	pp = Postprocessor(js.pp_dir, 'wfc-' + js.grid_code)
	js.manifest_filename= 'wfc-' + js.grid_code + '.json'
	logging.debug('Postprocessor created manifest %s',js.manifest_filename)

	if js.postproc.get('from', None) == 'wrfout':
		logging.info('Postprocessing all wrfout files.')
		failures = cases = 0
		# postprocess all wrfouts
		for wrfout_path in sorted(glob.glob(osp.join(js.wrf_dir,'wrfout_d??_????-??-??_??:??:??'))):
			logging.info("Found %s" % wrfout_path)
			domain_str,wrfout_esmf_time = re.match(r'.*wrfout_d(0[0-9])_([0-9_\-:]{19})',wrfout_path).groups()
			dom_id = int(domain_str)
			d = nc4.Dataset(wrfout_path)
			# extract ESMF string times
			times = [''.join(x) for x in d.variables['Times'][:]]
			d.close()
			for esmf_time in sorted(times):
				logging.info("Processing domain %d for time %s." % (dom_id, esmf_time))
				if js.postproc is not None and str(dom_id) in js.postproc:
					case += 1
					if available_sats:
						sat_list = [sat for sat in available_sats if sat in js.postproc[str(dom_id)]]
						var_list = [str(x) for x in js.postproc[str(dom_id)] if not str(x) in sat_list]
						sat_list = [sat for sat in sat_list if sat in not_empty_sats]
						logging.info("Executing postproc instructions for sats %s for domain %d." % (str(sat_list), dom_id))
					else:
						sat_list = []
						var_list = [str(x) for x in js.postproc[str(dom_id)]]
					logging.info("Executing postproc instructions for vars %s for domain %d." % (str(var_list), dom_id))
					try:
						if sat_list:
							pp.process_sats(jsat, dom_id, esmf_time, sat_list)
						pp.process_vars(osp.join(js.wrf_dir,wrfout_path), dom_id, esmf_time, var_list)
						# in incremental mode, upload to server
						if js.postproc.get('shuttle', None) == 'incremental':
							desc = js.postproc['description'] if 'description' in js.postproc else js.job_id
							sent_files_1 = send_product_to_server(args, js.pp_dir, js.job_id, js.job_id, js.manifest_filename, desc, already_sent_files)
							already_sent_files = filter(lambda x: not x.endswith('json'), already_sent_files + sent_files_1)
					except Exception as e:
						logging.warning('Failed to postprocess for time %s with error %s.' % (esmf_time, str(e)))
						failures += 1

		if cases != failures:
			logging.info('number of postprocessing steps is %d and number of postprocessing failures is %d' % (cases,failures))
			# if we are to send out the postprocessed files after completion, this is the time
			if js.postproc.get('shuttle', None) == 'on_completion':
				desc = js.postproc['description'] if 'description' in js.postproc else js.job_id
				send_product_to_server(args, js.pp_dir, js.job_id, js.job_id, js.manifest_filename, desc)

		else:
			logging.error('All postprocessing steps failed')
			js.state = 'Postprocessing failed'

		json.dump(js, open(jobfile,'w'), indent=4, separators=(',', ': '))
		return

	# step 9: wait for appearance of rsl.error.0000 and open it
	wrf_out = None
	rsl_path = osp.join(js.wrf_dir, 'rsl.error.0000')
	while wrf_out is None:
		try:
			wrf_out = open(rsl_path)
			break
		except IOError:
			logging.info('process_output: waiting 5 seconds for rsl.error.0000 file')
		time.sleep(5)

	logging.info('process_output: Detected rsl.error.0000')
	js.run_utc = time.ctime(os.path.getmtime(rsl_path))
	js.processed_utc = time.asctime(time.gmtime())

	# step 10: track log output and check for history writes fro WRF
	wait_lines = 0
	wait_wrfout = 0
	failures = cases = 0
	while True:
		line = wrf_out.readline().strip()
		if not line:
			if not parallel_job_running(js):
				logging.warning('WRF did not run to completion.')
				break
			if not wait_lines:
				logging.info('Waiting for more output lines')
			wait_lines = wait_lines + 1
			time.sleep(5)
			continue
		wait_lines = 0

		if "SUCCESS COMPLETE WRF" in line:
			# send_email(js, 'complete', 'Job %s - wrf job complete SUCCESS.' % js.job_id)
			logging.info("WRF completion detected.")
			js.old_job_num = js.job_num
			js.job_num = None
			json.dump(js, open(jobfile,'w'), indent=4, separators=(',', ': '))
			break

		if "Timing for Writing wrfout" in line:
			wait_wrfout = 0
			esmf_time,domain_str = re.match(r'.*wrfout_d.._([0-9_\-:]{19}) for domain\ +(\d+):' ,line).groups()
			wrfout_path,domain_str = re.match(r'.*(wrfout_d.._[0-9_\-:]{19}) for domain\ +(\d+):' ,line).groups()
			dom_id = int(domain_str)
			logging.info("Detected history write for domain %d for time %s." % (dom_id, esmf_time))
			if js.postproc is not None and str(dom_id) in js.postproc:
				cases += 1
				if available_sats:
					sat_list = [sat for sat in available_sats if sat in js.postproc[str(dom_id)]]
					var_list = [str(x) for x in js.postproc[str(dom_id)] if not str(x) in sat_list]
					sat_list = [sat for sat in sat_list if sat in not_empty_sats]
					logging.info("Executing postproc instructions for sats %s for domain %d." % (str(sat_list), dom_id))
				else:
					sat_list = []
					var_list = [str(x) for x in js.postproc[str(dom_id)]]
				logging.info("Executing postproc instructions for vars %s for domain %d." % (str(var_list), dom_id))
				wrfout_path = find_wrfout(js.wrf_dir, dom_id, esmf_time)
				try:
					if sat_list:
						pp.process_sats(jsat, dom_id, esmf_time, sat_list)
					pp.process_vars(osp.join(js.wrf_dir,wrfout_path), dom_id, esmf_time, var_list)
				except Exception as e:
					logging.warning('Failed to postprocess for time %s with error %s.' % (esmf_time, str(e)))
					failures += 1
				else:
					try:
						# in incremental mode, upload to server
						if js.postproc.get('shuttle', None) == 'incremental':
							desc = js.postproc['description'] if 'description' in js.postproc else js.job_id
							sent_files_1 = send_product_to_server(args, js.pp_dir, js.job_id, js.job_id, js.manifest_filename, desc, already_sent_files)
							already_sent_files = filter(lambda x: not x.endswith('json'), already_sent_files + sent_files_1)
					except Exception as e:
						logging.warning('Failed sending potprocess results to the server with error %s' % str(e))
		else:
			if not wait_wrfout:
				logging.info('Waiting for wrfout')
			wait_wrfout = wait_wrfout + 1

	# if we are to send out the postprocessed files after completion, this is the time
	if cases != failures:
		logging.info('number of postprocessing steps is %d and number of postprocessing failures is %d' % (cases,failures))
		if js.postproc.get('shuttle', None) == 'on_completion':
			desc = js.postproc['description'] if 'description' in js.postproc else js.job_id
			send_product_to_server(args, js.pp_dir, js.job_id, js.job_id, js.manifest_filename, desc)
			
		if js.postproc.get('shuttle', None) is not None:
			make_kmz(js.job_id)  # arguments can be added to the job id string

		js.state = 'Completed'

	else:
		logging.error('All postprocessing steps failed')
		js.state = 'Postprocessing failed'

	js.old_pid = js.pid
	js.pid = None
	json.dump(js, open(jobfile,'w'), indent=4, separators=(',', ': '))

def create_process_output_script(job_id):
	cfg = load_sys_cfg()
	script_path = osp.join(cfg.workspace_path, job_id,'job_process_output.sh')
	log_path = osp.join(cfg.workspace_path, job_id,'job_process_output.log')
	process_script = osp.join(cfg.sys_install_path,'process_output.sh')
	with open(script_path,'w') as f:
		f.write('#!/usr/bin/env bash\n')
		f.write('cd ' + cfg.sys_install_path + '\n')
		f.write('LOG=' + log_path + '\n')
		f.write(process_script + ' ' + job_id + ' &> $LOG \n')

	# make it executable
	st = os.stat(script_path)
	os.chmod(script_path, st.st_mode | stat.S_IEXEC)


def process_sat_output(job_id):
	args = load_sys_cfg()
	jobfile = osp.abspath(osp.join(args.workspace_path, job_id,'job.json'))
	satfile = osp.abspath(osp.join(args.workspace_path, job_id,'sat.json'))
	logging.info('process_output: loading job description from %s' % jobfile)
	try:
		js = Dict(json.load(open(jobfile,'r')))
	except Exception as e:
		logging.error('Cannot load the job description file %s' % jobfile)
		logging.error('%s' % e)
		sys.exit(1)
	logging.info('process_output: loading satellite description from %s' % satfile)
	try:
		jsat = Dict(json.load(open(satfile,'r')))
		available_sats = [sat.upper()+'_AF' for sat in jsat.granules.keys()]
		not_empty_sats = [sat.upper()+'_AF' for sat in jsat.granules.keys() if jsat.granules[sat]]
	except:
		logging.warning('Cannot load the satellite data in satellite description file %s' % satfile)
		available_sats = []
		not_empty_sats = []
		return
	logging.info('process_output: available satellite data %s' % available_sats)
	logging.info('process_output: not empty satellite data %s' % not_empty_sats)
	if not not_empty_sats:
		logging.warning('Do not have satellite data to postprocess')
		return
	js.old_pid = js.pid
	js.pid = os.getpid()
	js.state = 'Processing'
	json.dump(js, open(jobfile,'w'), indent=4, separators=(',', ': '))

	pp = None
	already_sent_files = []
	delete_visualization(js.job_id)
	js.pp_dir = osp.join(args.workspace_path, js.job_id, "products")
	make_clean_dir(js.pp_dir)
	pp = Postprocessor(js.pp_dir, 'wfc-' + js.grid_code)
	js.manifest_filename= 'wfc-' + js.grid_code + '.json'
	logging.debug('Postprocessor created manifest %s',js.manifest_filename)
	domains = sorted([int(x) for x in filter(lambda x: len(x) == 1, js.postproc)])
	for dom_id in domains:
		logging.info('Processing domain %s' % str(dom_id))
		dt = timedelta(minutes=jsat.dt[str(dom_id)])
		logging.info('dt for satellite postprocessing = %s' % dt)
		t_int = esmf_to_utc(jsat['time_interval'][0])
		t_fin = esmf_to_utc(jsat['time_interval'][1])
		ndts = number_minutes(t_int,t_fin,jsat.dt[str(dom_id)])
		times = [t_int + tt*dt for tt in range(ndts)]
		sat_list = [sat for sat in available_sats if sat in js.postproc[str(dom_id)]]
		if sat_list:
			for time in times:
				try:
					esmf_time = utc_to_esmf(time)
					logging.info('Posprocessing satellite data for time %s' % esmf_time)
					pp.process_sats(jsat, dom_id, esmf_time, sat_list)
				except Exception as e:
					logging.warning('Failed to postprocess for time %s with error %s.' % (esmf_time, str(e)))
				else:
					try:
						if js.postproc.get('shuttle', None) == 'incremental':
							desc = js.postproc['description'] if 'description' in js.postproc else js.job_id
							sent_files_1 = send_product_to_server(args, js.pp_dir, js.job_id, js.job_id, js.manifest_filename, desc, already_sent_files)
							already_sent_files = filter(lambda x: not x.endswith('json'), already_sent_files + sent_files_1)
					except Exception as e:
						logging.warning('Failed sending potprocess results to the server with error %s' % str(e))

	# if we are to send out the postprocessed files after completion, this is the time
	if js.postproc.get('shuttle', None) == 'on_completion':
		desc = js.postproc['description'] if 'description' in js.postproc else js.job_id
		send_product_to_server(args, js.pp_dir, js.job_id, js.job_id, js.manifest_filename, desc)

	if js.postproc.get('shuttle', None) is not None:
		make_kmz(js.job_id)  # arguments can be added to the job id string

	js.old_pid = js.pid
	js.pid = None
	js.state = 'Completed'
	json.dump(js, open(jobfile,'w'), indent=4, separators=(',', ': '))


def verify_inputs(args,sys_cfg):
	"""
	Check if arguments (eventually) supplied to execute(...) are valid - if not exception is thrown.

	Arguments:
	  args -- dictionary of arguments
	"""
	# dump(sys_cfg,'sys_cfg')
	# dump(args,'args')

	for key in sys_cfg:
		if key in args:
			if  sys_cfg[key] != args[key]:
			   logging_error('system configuration %s=%s attempted change to %s'
				   % (key, sys_cfg[key], args[key]))
			   raise ValueError('System configuration values may not be overwritten.')


	# we don't check if job_id is a valid path
	required_files = [('sys_install_path', 'Non-existent system installation directory %s'),
					  ('workspace_path', 'Non-existent workspace directory %s'),
					  ('wps_install_path', 'Non-existent WPS installation directory %s'),
					  ('wrf_install_path', 'Non-existent WRF installation directory %s'),
					  ('wps_namelist_path', 'Non-existent WPS namelist template %s'),
					  ('wrf_namelist_path', 'Non-existent WRF namelist template %s'),
					  ('fire_namelist_path', 'Non-existent fire namelist template %s'),
					  ('wps_geog_path', 'Non-existent geogrid data (WPS-GEOG) path %s')]

	optional_files = [('emissions_namelist_path', 'Non-existent namelist template %s')]

	# check each path that should exist
	for key, err in required_files:
		if not osp.exists(args[key]):
			raise OSError(err % args[key])

	# check each path that should exist
	for key, err in optional_files:
		if key in args:
			if not osp.exists(args[key]):
				raise OSError(err % args[key])

	# check for valid grib source
	if args['grib_source'] not in ['HRRR', 'NAM','NAM218', 'NAM227', 'NARR','CFSR']:
		raise ValueError('Invalid grib source %s, must be one of HRRR, NAM, NAM227, NARR, CFSR' % args['grib_source'])

	# check for valid satellite source
	if 'satellite_source' in args:
		for sat in args['satellite_source']:
			if sat not in ['Terra','Aqua','SNPP']:
				raise ValueError('Invalid satellite source %s, must be one of Terra, Aqua, SNPP' % sat)

	# if precomputed key is present, check files linked in
	if 'precomputed' in args:
	  for key,path in args['precomputed'].iteritems():
		  if not osp.exists(path):
			  raise OSError('Precomputed entry %s points to non-existent file %s' % (key,path))

	# check if the postprocessor knows how to handle all variables
	wvs = get_wisdom_variables()
	failing = False
	if 'postproc' in args:
		for dom in filter(lambda x: len(x) == 1, args['postproc'].keys()):
			for vname in args['postproc'][dom]:
				if vname not in wvs:
					logging.error('unrecognized variable %s in postproc key for domain %s.' % (vname, dom))
					failing = True
	if failing:
		raise ValueError('One or more unrecognized variables in postproc.')


def process_arguments(job_args,sys_cfg):
	"""
	Convert arguments passed into program via the JSON configuration file and job json argument.
	This is processed after the configuration is updated by the job json file.

	Transforms unicode strings into standard strings.

	:param args: the input arguments
	"""
	# note: the execution flow allows us to override anything in the etc/conf.json file
	# dump(sys_cfg,'sys_cfg')
	args = sys_cfg
	keys = job_args.keys()
	for key in keys:
		if job_args[key] is None:
			logging.warning('Job argument %s=None, ignoring' % key)
			del job_args[key]
	args.update(job_args)
	# logging.info('updated args = %s' % json.dumps(args, indent=4, separators=(',', ': ')))

	# resolve possible relative time specifications
	start_utc = timespec_to_utc(args['start_utc'])
	args['orig_start_utc'] = start_utc
	args['start_utc'] = round_time_to_hour(start_utc)
	args['end_utc'] = round_time_to_hour(timespec_to_utc(args['end_utc'], args['start_utc']), True)
	args['cycle_start_utc'] = timespec_to_utc(args.get('cycle_start_utc', None))
	args['satprod_satsource'] = Dict({})

	# add postprocess satellite data
	if 'satellite_source' in args:
		if 'postproc' in args:
			max_dom = max([int(x) for x in filter(lambda x: len(x) == 1, args['postproc'])])
			sats = args['satellite_source']
			for sat in sats:
				satprod = sat.upper()+'_AF'
				args['postproc'][str(max_dom)].append(satprod)
				args['satprod_satsource'].update({satprod: sat})

	# defaults
	if args['ref_utc'] is not None:
		args['ref_utc'] = timespec_to_utc(args['ref_utc'], args['start_utc'])

	for k, v in args.iteritems():
		if type(v) == unicode:
			args[k] = v.encode('ascii')

	# sanity check, also that nothing in etc/conf got overrident
	verify_inputs(args,sys_cfg)

	return args

if __name__ == '__main__':

	# configure the basic logger
	logging.basicConfig(level=logging.INFO, format='%(asctime)s - %(levelname)s - %(message)s')
	# logging.basicConfig(level=logging.DEBUG)

	# load configuration JSON
	sys_cfg = load_sys_cfg()
	# logging.info('sys_cfg = %s' % json.dumps(sys_cfg, indent=4, separators=(',', ': ')))

	# load job JSON
	job_args = json.load(open(sys.argv[1]), 'ascii')
	# logging.info('job_args = %s' % json.dumps(job_args, indent=4, separators=(',', ': ')))

	# process arguments
	args = process_arguments(job_args,sys_cfg)
	# logging.info('processed args = %s' % str(args))

	# execute the job
	logging.info('calling execute')
	execute(args,job_args)

	logging.info('forecast.py done')
<|MERGE_RESOLUTION|>--- conflicted
+++ resolved
@@ -23,18 +23,11 @@
 from wrf.wps_domains import WPSDomainLCC, WPSDomainConf
 
 from utils import utc_to_esmf, symlink_matching_files, symlink_unless_exists, update_time_control, \
-<<<<<<< HEAD
-				  update_namelist, timedelta_hours, esmf_to_utc, render_ignitions, make_dir, \
-				  timespec_to_utc, round_time_to_hour, Dict, dump, save, load, check_obj, \
-				  make_clean_dir, process_create_time, load_sys_cfg, ensure_dir, move, json_join, \
-				  number_minutes, serial_json
-=======
                   update_namelist, timedelta_hours, esmf_to_utc, render_ignitions, make_dir, \
                   timespec_to_utc, round_time_to_hour, Dict, dump, save, load, check_obj, \
                   make_clean_dir, process_create_time, load_sys_cfg, ensure_dir, move, \
-                  link2copy, append2file
+                  json_join, number_minutes, serial_json, link2copy, append2file
 from write_geogrid import write_table
->>>>>>> 33f6ed3c
 from vis.postprocessor import Postprocessor
 from vis.var_wisdom import get_wisdom_variables
 
@@ -449,7 +442,6 @@
         write_table(geogrid_tbl_path,vartable,mode='a',divider_after=True)
     
 def execute(args,job_args):
-<<<<<<< HEAD
 	"""
 	Executes a weather/fire simulation.
 
@@ -681,196 +673,6 @@
 	process_output(js.job_id)
 
 	return jobfile
-=======
-    """
-    Executes a weather/fire simulation.
-
-    :param args: a dictionary with all to start the simulationfollowing keys
-    :param job_args: a the original json given the forecast
-
-    Keys in args:
-    :param grid_code: the (unique) code of the grid that is used
-    :param sys_install_path: system installation directory
-    :param start_utc: start time of simulation in UTC
-    :param end_utc: end time of simulation in UTC
-    :param workspace_path: workspace directory
-    :param wps_install_path: installation directory of WPS that will be used
-    :param wrf_install_path: installation directory of WRF that will be used
-    :param grib_source: a string identifying a valid GRIB2 source
-    :param wps_namelist_path: the path to the namelist.wps file that will be used as template
-    :param wrf_namelist_path: the path to the namelist.input file that will be used as template
-    :param fire_namelist_path: the path to the namelist.fire file that will be used as template
-    :param wps_geog_path: the path to the geogrid data directory providing terrain/fuel data
-    :param email_notification: dictionary containing keys address and events indicating when a mail should be fired off
- 
-    
-    """
-
-    logging.info('step 0 initialize the job state from the arguments')
-    ## logging.info('args = %s' % json.dumps(jargs, open(osp.join(jobdir,'input.json'),'w'), indent=4, separators=(',', ': ')))
-    js = JobState(args)
-    ## logging.info('js = %s' % json.dumps(js, open(osp.join(jobdir,'input.json'),'w'), indent=4, separators=(',', ': ')))
-
-    jobdir = osp.abspath(osp.join(js.workspace_path, js.job_id))
-    make_clean_dir(jobdir)
-
-    json.dump(job_args, open(osp.join(jobdir,'input.json'),'w'), indent=4, separators=(',', ': '))
-    jsub = make_job_file(js)
-    json.dump(jsub, open(jsub.jobfile,'w'), indent=4, separators=(',', ': '))
- 
-    logging.info("job %s starting [%d hours to forecast]." % (js.job_id, js.fc_hrs))
-    sys.stdout.flush()
-    send_email(js, 'start', 'Job %s started.' % js.job_id)
-
-    # read in all namelists
-    js.wps_nml = read_namelist(js.args['wps_namelist_path'])
-    js.wrf_nml = read_namelist(js.args['wrf_namelist_path'])
-    js.fire_nml = read_namelist(js.args['fire_namelist_path'])
-    js.ems_nml = None
-    if 'emissions_namelist_path' in js.args:
-        js.ems_nml = read_namelist(js.args['emissions_namelist_path'])
-    
-    # Parse and setup the domain configuration
-    js.domain_conf = WPSDomainConf(js.domains)
-
-    js.num_doms = len(js.domain_conf)
-    js.wps_nml['share']['interval_seconds'] = js.grib_source[0].interval_seconds 
-
-    logging.info("number of domains defined is %d." % js.num_doms)
-
-    # build directories in workspace
-    js.wps_dir = osp.abspath(osp.join(js.workspace_path, js.job_id, 'wps'))
-    js.wrf_dir = osp.abspath(osp.join(js.workspace_path, js.job_id, 'wrf'))
-
-    #check_obj(args,'args')
-    #check_obj(js,'Initial job state')
-
-    logging.info("step 1: clone WPS and WRF directories")
-    logging.info("cloning WPS into %s" % js.wps_dir)
-    cln = WRFCloner(js.args)
-    cln.clone_wps(js.wps_dir, [])
-    js.grib_source[0].clone_vtables(js.wps_dir)
-
-    logging.info("step 2: process domain information and patch namelist for geogrid")
-    js.wps_nml['share']['start_date'] = [utc_to_esmf(js.start_utc)] * js.num_doms
-    js.wps_nml['share']['end_date'] = [utc_to_esmf(js.end_utc)] * js.num_doms
-    js.wps_nml['geogrid']['geog_data_path'] = js.args['wps_geog_path']
-    js.domain_conf.prepare_for_geogrid(js.wps_nml, js.wrf_nml, js.wrfxpy_dir, js.wps_dir)
-    f90nml.write(js.wps_nml, osp.join(js.wps_dir, 'namelist.wps'), force=True)
-
-    fmda_add_to_geogrid(js) 
-
-    # do steps 2 & 3 & 4 in parallel (two execution streams)
-    #  -> GEOGRID ->
-    #  -> GRIB2 download ->  UNGRIB ->
-
-    proc_q = Queue()
-
-    geogrid_proc = Process(target=run_geogrid, args=(js, proc_q))
-    # grib_proc = Process(target=retrieve_gribs_and_run_ungrib_all, args=(js, proc_q, ref_utc))
-    grib_proc = {}
-    for grib_source in js.grib_source:
-        grib_proc[grib_source.id] = Process(target=retrieve_gribs_and_run_ungrib, args=(js, grib_source, proc_q))
-
-    logging.info('starting GEOGRID and GRIB2/UNGRIB')
-
-    if js.ungrib_only:
-        logging.info('ungrib_only set, skipping GEOGRID, will exit after UNGRIB')
-    else:
-        geogrid_proc.start()
-
-    for grib_source in js.grib_source:
-        grib_proc[grib_source.id].start()
- 
-    # wait until all tasks are done
-    logging.info('waiting until all tasks are done')
-
-    for grib_source in js.grib_source:
-        grib_proc[grib_source.id].join()
-    
-    if js.ungrib_only:
-        return
-    else:
-        geogrid_proc.join()
-
-    for grib_source in js.grib_source:
-        if proc_q.get() != 'SUCCESS':
-            return
-
-    if proc_q.get() != 'SUCCESS':
-        return
-
-    proc_q.close()
-
-    logging.info("step 5: execute metgrid after ensuring all grids will be processed")
-    update_namelist(js.wps_nml, js.grib_source[0].namelist_wps_keys())
-    js.domain_conf.prepare_for_metgrid(js.wps_nml)
-    logging.info("namelist.wps for METGRID: %s" % json.dumps(js.wps_nml, indent=4, separators=(',', ': '))) 
-    f90nml.write(js.wps_nml, osp.join(js.wps_dir, 'namelist.wps'), force=True)
-
-    logging.info("running METGRID")
-    Metgrid(js.wps_dir).execute().check_output()
-
-    send_email(js, 'metgrid', 'Job %s - metgrid complete.' % js.job_id)
-    logging.info("METGRID complete")
-
-    logging.info("cloning WRF into %s" % js.wrf_dir)
-
-    logging.info("step 6: clone wrf directory, symlink all met_em* files, make namelists")
-    cln.clone_wrf(js.wrf_dir, [])
-    symlink_matching_files(js.wrf_dir, js.wps_dir, "met_em*")
-    time_ctrl = update_time_control(js.start_utc, js.end_utc, js.num_doms)
-    js.wrf_nml['time_control'].update(time_ctrl)
-    js.wrf_nml['time_control']['interval_seconds'] = js.grib_source[0].interval_seconds 
-    update_namelist(js.wrf_nml, js.grib_source[0].namelist_keys())
-    if 'ignitions' in js.args:
-        update_namelist(js.wrf_nml, render_ignitions(js, js.num_doms))
-
-    # if we have an emissions namelist, automatically turn on the tracers
-    if js.ems_nml is not None:
-        logging.debug('namelist.fire_emissions given, turning on tracers')
-        f90nml.write(js.ems_nml, osp.join(js.wrf_dir, 'namelist.fire_emissions'), force=True)
-        js.wrf_nml['dynamics']['tracer_opt'] = [2] * js.num_doms
-
-    f90nml.write(js.wrf_nml, osp.join(js.wrf_dir, 'namelist.input'), force=True)
-
-    f90nml.write(js.fire_nml, osp.join(js.wrf_dir, 'namelist.fire'), force=True)
-
-    # step 7: execute real.exe
-    
-    logging.info("running REAL")
-    # try to run Real twice as it sometimes fails the first time
-    # it's not clear why this error happens 
-    try:
-        Real(js.wrf_dir).execute().check_output()
-    except Exception as e:
-        logging.error('Real step failed with exception %s, retrying ...' % str(e))
-        Real(js.wrf_dir).execute().check_output()
-    
-
-    logging.info('step 7b: if requested, do fuel moisture DA')
-    logging.info('fmda = %s' % js.fmda)
-    if js.fmda is not None:
-        logging.info('running fuel moisture data assimilation')
-        for dom in js.fmda.domains:
-            logging.info('assimilate_fm10_observations for domain %s' % dom)
-            assimilate_fm10_observations(osp.join(js.wrf_dir, 'wrfinput_d%02d' % int(dom)), None, js.fmda.token)
-
-    # step 8: execute wrf.exe on parallel backend
-    logging.info('submitting WRF job')
-    send_email(js, 'wrf_submit', 'Job %s - wrf job submitted.' % js.job_id)
-
-    js.task_id = "sim-" + js.grid_code + "-" + utc_to_esmf(js.start_utc)[:10]
-    jsub.job_num=WRF(js.wrf_dir, js.qsys).submit(js.task_id, js.num_nodes, js.ppn, js.wall_time_hrs)
-
-    send_email(js, 'wrf_exec', 'Job %s - wrf job starting now with id %s.' % (js.job_id, js.task_id))
-    logging.info("WRF job %s submitted with id %s, waiting for rsl.error.0000" % (jsub.job_num, js.task_id))
-  
-    jobfile = osp.abspath(osp.join(js.workspace_path, js.job_id,'job.json'))
-    json.dump(jsub, open(jobfile,'w'), indent=4, separators=(',', ': '))
-
-    process_output(js.job_id)
->>>>>>> 33f6ed3c
 
 def process_output(job_id):
 	args = load_sys_cfg()
