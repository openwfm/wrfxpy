# Copyright (C) 2013-2016 Martin Vejmelka, UC Denver
#
# Permission is hereby granted, free of charge, to any person obtaining a copy
# of this software and associated documentation files (the "Software"), to deal
# in the Software without restriction, including without limitation the rights
# to use, copy, modify, merge, publish, distribute, sublicense, and/or sell copies
# of the Software, and to permit persons to whom the Software is furnished to do
# so, subject to the following conditions:
#
# The above copyright notice and this permission notice shall be included in all
# copies or substantial portions of the Software.
#
# THE SOFTWARE IS PROVIDED "AS IS", WITHOUT WARRANTY OF ANY KIND, EXPRESS OR IMPLIED,
# INCLUDING BUT NOT LIMITED TO THE WARRANTIES OF MERCHANTABILITY, FITNESS FOR
# A PARTICULAR PURPOSE AND NONINFRINGEMENT. IN NO EVENT SHALL THE AUTHORS OR COPYRIGHT
# HOLDERS BE LIABLE FOR ANY CLAIM, DAMAGES OR OTHER LIABILITY, WHETHER IN AN ACTION
# OF CONTRACT, TORT OR OTHERWISE, ARISING FROM, OUT OF OR IN CONNECTION WITH THE
# SOFTWARE OR THE USE OR OTHER DEALINGS IN THE SOFTWARE.

from __future__ import absolute_import
from __future__ import print_function
from fmda.fuel_moisture_da import execute_da_step, retrieve_mesowest_observations
from fmda.fuel_moisture_model import FuelMoistureModel
from ingest.grib_file import GribFile, GribMessage
from ingest.rtma_source import RTMA
from utils import Dict, ensure_dir, utc_to_esmf, delete, force_copy, move
from vis.postprocessor import scalar_field_to_raster, scatter_to_raster
from ssh_shuttle import send_product_to_server


import netCDF4
import pandas as pd
import numpy as np
import json
import sys
import logging
import os
import os.path as osp
import glob

from datetime import datetime, timedelta
import pytz
import six

# setup environment
sys_cfg = Dict(json.load(open('etc/conf.json')))
cfg = Dict(json.load(open('etc/rtma_cycler.json')))
meso_token = json.load(open('etc/tokens.json'))['mesowest']

def write_postprocess(mf, postproc_path, cycle_dir, esmf_cycle, name, raster_png, coords, cb_png):
    """
    Write postprocessing files.

    :param post: the UTC cycle time
    :param cycle: the UTC cycle time
    :param region_cfg: the region configuration
    :param wksp_path: the workspace path
    :return: the postprocessing path
    """
    raster_name = cycle_dir + '-%s-raster.png' % name
    cb_name = cycle_dir + '-%s-raster-cb.png' % name
    with open(osp.join(postproc_path, raster_name), 'wb') as f:
        f.write(raster_png)
    with open(osp.join(postproc_path, cb_name), 'wb') as f:
        f.write(cb_png) 
    mf["1"][esmf_cycle][name] = { 'raster' : raster_name, 'coords' : coords, 'colorbar' : cb_name }

def postprocess_cycle(cycle, region_cfg, wksp_path, bounds):
    """
    Build rasters from the computed fuel moisture.

    :param cycle: the UTC cycle time
    :param region_cfg: the region configuration
    :param wksp_path: the workspace path
    :param bounds: bounding box of the post-processing
    :return: the postprocessing path
    """
    prev_cycle = cycle-timedelta(hours=1)
    post_cycle = cycle+timedelta(hours=1)
    model_path = compute_model_path(cycle, region_cfg.code, wksp_path)
    year_month = '%04d%02d' % (cycle.year, cycle.month)
    prev_year_month = '%04d%02d' % (prev_cycle.year, prev_cycle.month)
    cycle_dir = 'fmda-%s-%04d%02d%02d-%02d' %  (region_cfg.code, cycle.year, cycle.month, cycle.day, cycle.hour)
    prev_cycle_dir = 'fmda-%s-%04d%02d%02d-%02d' %  (region_cfg.code, prev_cycle.year, prev_cycle.month, prev_cycle.day, prev_cycle.hour)
    postproc_path = osp.join(wksp_path, year_month, cycle_dir)
    prev_postproc_path = osp.join(wksp_path, prev_year_month, prev_cycle_dir)
    manifest_name = cycle_dir + '.json'
    complete_manifest_name = 'fmda-%s.json' % region_cfg.code

    if not is_cycle_computed(cycle, region_cfg, cfg.workspace_path) and not osp.exists(prev_postproc_path):
        logging.warning('CYCLER postprocessing failed for time {}'.format(str(cycle)))
        return None

    var_wisdom = {
        'dfm' : {
            'native_unit' : '-',
            'colorbar' : '-',
            'colormap' : 'jet_r',
            'scale' : [0.0, 0.4]
        },
        'lfm' : {
            'native_unit' : '-',
            'colorbar' : '-',
            'colormap' : 'jet_r',
            'scale' : [0.0, 3.0],
            'marker' : '^'
        },
        'EQUILd FM' : {
            'name' : 'Drying equilibrium FM',
            'native_unit' : '-',
            'colorbar' : 'i-',
            'colormap' : 'jet_r',
            'scale' : [0.0, 0.4]
        },
        'EQUILw FM' : {
            'name' : 'Wetting equilibrium FM',
            'native_unit' : '-',
            'colorbar' : 'i-',
            'colormap' : 'jet_r',
            'scale' : [0.0, 0.4]
        },
        'RH' : {
            'name' : 'Relative humidity',
            'native_unit' : '%',
            'colorbar' : '%',
            'colormap' : 'jet_r',
            'scale' : [0.0, 100.0]
        },
        'TD' : {
            'name' : 'Dew point temperature at 2m',
            'native_unit' : 'K',
            'colorbar' : 'F',
            'colormap' : 'jet',
            'scale' : [270.0, 320.0]
        },
        'T2' : {
            'name' : 'Temperature at 2m',
            'native_unit' : 'K',
            'colorbar' : 'F',
            'colormap' : 'jet',
            'scale' : [270.0, 320.0]
        },
        'PRECIPA' : {
            'name' : 'RTMA precipa',
            'native_unit' : 'kg/m^2/h',
            'colorbar' : 'kg/m^2/h',
            'colormap' : 'jet_r',
            'scale' : [0.0, 2.0]
        },
        'PRECIP' : {
            'name' : 'Precipitation',
            'native_unit' : 'mm/h',
            'colorbar' : 'mm/h',
            'colormap' : 'jet_r',
            'scale' : [0.0, 2.0]
        },
        'HGT' : {
            'name' : 'Terrain height',
            'native_unit' : 'm',
            'colorbar' : 'm',
            'colormap' : 'jet_r',
            'scale' : [-86.0, 4500.0]
        },
    }

    show = ['TD','PRECIPA','T2','HGT','PRECIP','RH','EQUILd FM','EQUILw FM']
    show = ['T2','HGT','PRECIP','RH']

    esmf_cycle = utc_to_esmf(cycle) 
    mf = { "1" : {esmf_cycle : {}}}
    ensure_dir(osp.join(postproc_path, manifest_name))
    
    if not is_cycle_computed(cycle, region_cfg, cfg.workspace_path):
        logging.info('CYCLER copying postprocessing from cycle {} to cycle {}'.format(str(prev_cycle),str(cycle)))
        prev_manifest_name = prev_cycle_dir + '.json'
        prev_esmf_cycle = utc_to_esmf(prev_cycle)
        prev_mf = json.load(open(osp.join(prev_postproc_path, prev_manifest_name), 'r')) 
        for name in prev_mf['1'][prev_esmf_cycle].keys():
            prev_raster_name = prev_mf['1'][prev_esmf_cycle][name]['raster']
            prev_cb_name = prev_mf['1'][prev_esmf_cycle][name]['colorbar']
            raster_name = cycle_dir + '-%s-raster.png' % name
            cb_name = cycle_dir + '-%s-raster-cb.png' % name
            coords = prev_mf['1'][prev_esmf_cycle][name]['coords']
            force_copy(osp.join(prev_postproc_path, prev_raster_name),osp.join(postproc_path, raster_name))
            force_copy(osp.join(prev_postproc_path, prev_cb_name),osp.join(postproc_path, cb_name))
            mf["1"][esmf_cycle][name] = { 'raster' : raster_name, 'coords' : coords, 'colorbar' : cb_name }
    else:
        # read in the longitudes and latitudes
        geo_path = osp.join(wksp_path, '%s-geo.nc' % region_cfg.code)
        logging.info('CYCLER reading longitudes and latitudes from NetCDF file %s' % geo_path )
        d = netCDF4.Dataset(geo_path)
        lats = d.variables['XLAT'][:,:]
        lons = d.variables['XLONG'][:,:]
        d.close()
        # read and process model variables
        with netCDF4.Dataset(model_path) as d:
            for name in show:
                raster_png, coords, cb_png = scalar_field_to_raster(d.variables[name][:,:], lats, lons, var_wisdom[name])
                write_postprocess(mf, postproc_path, cycle_dir, esmf_cycle, name, raster_png, coords, cb_png)
            for i,name in [(0, '1-hr DFM'), (1, '10-hr DFM'), (2, '100-hr DFM')]:
                fm_wisdom = var_wisdom['dfm']
                fm_wisdom['name'] = 'Estimated %s' % name
                raster_png, coords, cb_png = scalar_field_to_raster(d.variables['FMC_GC'][:,:,i], lats, lons, fm_wisdom)
                write_postprocess(mf, postproc_path, cycle_dir, esmf_cycle, name, raster_png, coords, cb_png)
        # MesoWest observations
        meso_file = 'ingest/meso/{:04d}{:02d}{:02d}{:02d}{:02d}_{:04d}{:02d}{:02d}{:02d}{:02d}.pkl'.format(
                           prev_cycle.year,prev_cycle.month,prev_cycle.day,prev_cycle.hour,prev_cycle.minute,
                           post_cycle.year,post_cycle.month,post_cycle.day,post_cycle.hour,post_cycle.minute) 
        if osp.exists(meso_file):
            st_file = 'ingest/meso/stations.pkl'
            df = pd.read_pickle(meso_file)
            st = pd.read_pickle(st_file)
            data = df.groupby('STID').mean().join(st[['LONGITUDE','LATITUDE']])
            lats = np.array(data['LATITUDE']).astype(float)
            lons = np.array(data['LONGITUDE']).astype(float)
            data = data[np.logical_and(lats <= bounds[3], 
                            np.logical_and(lats >= bounds[2], 
                                np.logical_and(lons <= bounds[1], 
                                               lons >= bounds[0])))]
            meso_wisdom = var_wisdom['dfm']
            meso_wisdom['name'] = 'MesoWest 10-hr DFM'
            meso_wisdom['bbox'] = bounds
            meso_wisdom['text'] = False
            raster_png, coords, cb_png = scatter_to_raster(np.array(data['fm10'])/100., 
                                                   np.array(data['LATITUDE']).astype(float), 
                                                   np.array(data['LONGITUDE']).astype(float), meso_wisdom) 
            name = 'MESO 10-hr DFM'
            write_postprocess(mf, postproc_path, cycle_dir, esmf_cycle, name, raster_png, coords, cb_png)
        # NFMDB observations
        if osp.exists('src/ingest/FMDB'):
            period_length = 7 # period in days
            period = np.ceil(now.day/period_length)
            from ingest.FMDB.FMDB import FMDB
            from ingest.FMDB.utils import filter_outliers
            db = FMDB('ingest/NFMDB')
            db.params['startYear'] = 2019
            data = db.get_data()
            data = filter_outliers(data) 
            data['fuel_type'] = data['fuel_type'].fillna('None').str.upper()
            data['fuel_variation'] = data['fuel_variation'].fillna('None').str.upper()
            sts = db.sites()
            data = data.join(sts[['lng','lat']],'site_number')
            # mask space
            lats = data['lat']
            lons = data['lng']
            data = data[np.logical_and(lats <= bounds[3],
                            np.logical_and(lats >= bounds[2],
                                np.logical_and(lons <= bounds[1],
                                               lons >= bounds[0])))]
            dates = data['date'].dt.tz_localize(pytz.UTC)
            # calculate top 5
            hist_data = data[dates.dt.year <= 2020]
            hist_dfm_mask = np.array(['-HOUR' in ft for ft in np.array(hist_data['fuel_type'])])
            hist_df_lfm = hist_data[~hist_dfm_mask].reset_index(drop=True)
            fts = np.array(hist_df_lfm[['fuel_type','percent']].groupby('fuel_type').count().sort_values(by='percent',ascending=False).index[:5])
            # mask time 
            start = now.replace(day=int(period_length*(period-1)+1),hour=0,minute=0,second=0,microsecond=0)
            end = now
            data = data[np.logical_and(dates >= start, dates <= end)]
            cycle_dir = 'fmda-%s-%04d%02d%02d-%02d' %  (region_cfg.code, start.year, start.month, start.day, start.hour)
            # mask dead and live fuel moisture
            dfm_mask = np.array(['-HOUR' in ft for ft in np.array(data['fuel_type'])])
            df_dfm = data[dfm_mask].reset_index(drop=True)
            df_lfm = data[~dfm_mask].reset_index(drop=True)
            # plot NFMDB dead fuel moisture
            for i,name in [('1-HOUR','NFMDB 1-hr DFM'),('10-HOUR','NFMDB 10-hr DFM'),('100-HOUR','NFMDB 100-hr DFM'),('1000-HOUR','NFMDB 1000-hr DFM')]:
                fmdb_wisdom = var_wisdom['dfm']
                fmdb_wisdom['name'] = name
                fmdb_wisdom['bbox'] = bounds
                fmdb_wisdom['text'] = True
                fmdb_wisdom['size'] = 40
                fmdb_wisdom['linewidth'] = 1.
                data = df_dfm[df_dfm['fuel_type'] == i]
                raster_png, coords, cb_png = scatter_to_raster(np.array(data['percent'])/100., 
                                                                   np.array(data['lat']), 
                                                                   np.array(data['lng']), fmdb_wisdom) 
                write_postprocess(mf, postproc_path, cycle_dir, esmf_cycle, name, raster_png, coords, cb_png)
            # plot NFMDB live fuel moisture
            df_lfm = df_lfm.sort_values('date').groupby(['site_number','fuel_type']).last().reset_index()
            for ft in fts:
                name = 'NFMDB {} LFM'.format(ft)
                fmdb_wisdom = var_wisdom['lfm']
                fmdb_wisdom['name'] = name
                fmdb_wisdom['bbox'] = bounds
                fmdb_wisdom['text'] = True
                fmdb_wisdom['size'] = 40
                fmdb_wisdom['linewidth'] = 1.
                data = df_lfm[df_lfm['fuel_type'] == ft]
                raster_png, coords, cb_png = scatter_to_raster(np.array(data['percent'])/100., 
                                                                   np.array(data['lat']), 
                                                                   np.array(data['lng']), fmdb_wisdom)
                write_postprocess(mf, postproc_path, cycle_dir, esmf_cycle, name, raster_png, coords, cb_png)
            name = 'NFMDB OTHERS LFM'
            fmdb_wisdom = var_wisdom['lfm']
            fmdb_wisdom['name'] = name
            fmdb_wisdom['bbox'] = bounds
            fmdb_wisdom['text'] = True
            fmdb_wisdom['size'] = 40
            fmdb_wisdom['linewidth'] = 1.
            data = df_lfm[~df_lfm['fuel_type'].isin(fts)]
            data = data.groupby('site_number').mean()
            raster_png, coords, cb_png = scatter_to_raster(np.array(data['percent'])/100.,
                                                               np.array(data['lat']),
                                                               np.array(data['lng']), fmdb_wisdom)
            write_postprocess(mf, postproc_path, cycle_dir, esmf_cycle, name, raster_png, coords, cb_png)

    logging.info('writing manifest file %s' % osp.join(postproc_path, manifest_name) )
    json.dump(mf, open(osp.join(postproc_path, manifest_name), 'w'), indent=1, separators=(',',':'))
    logging.info(json.dumps(mf))
    if osp.exists(osp.join(prev_postproc_path, complete_manifest_name)):
        complete_mf = json.load(open(osp.join(prev_postproc_path, complete_manifest_name), 'r'))
        complete_mf['1'].update(mf['1'])
        json.dump(complete_mf, open(osp.join(postproc_path, complete_manifest_name), 'w'), indent=1, separators=(',',':'))
    else:
        json.dump(mf, open(osp.join(postproc_path, complete_manifest_name), 'w'), indent=1, separators=(',',':'))

    return postproc_path


def compute_model_path(cycle, region_code, wksp_path, ext='nc'):
    """
    Construct a relative path to the fuel moisture model file
    for the region code and cycle.
    
    :param cycle: the UTC cycle time
    :param region_code: the code of the region
    :param wksp_path: the workspace path
    :return: a relative path (w.r.t. workspace and region) of the fuel model file
    """
    year_month = '%04d%02d' % (cycle.year, cycle.month)
    filename = 'fmda-%s-%04d%02d%02d-%02d.%s' %  (region_code, cycle.year, cycle.month, cycle.day, cycle.hour, ext)
    return osp.join(wksp_path,region_code,year_month,filename) 



def find_region_indices(glat,glon,minlat,maxlat,minlon,maxlon):
    """
    Find the indices i1:i2 (lat dimension) and j1:j2 (lon dimension)
    that contain the desired region (minlat-maxlat,minlon-maxlon).

    :param glat: the grid latitudes
    :param glon: the grid longitudes
    :param minlat: the minimum latitude
    :param maxlat: the maximum latitude
    :param minlon: the minimum longitude
    :param maxlon: the maximum longitude
    :return: dim 0 min/max indices and dim1 min/max indices
    """
    i1, i2, j1, j2 = 0, glat.shape[0], 0, glat.shape[1]
    done = False
    while not done:
        done = True
        tmp = np.where(np.amax(glat[:, j1:j2],axis=1) < minlat)[0]
        if len(tmp):
            tmp = tmp[-1]
        else:
            tmp = i1
        if i1 != tmp:
            i1 = tmp
            done = False
        tmp = np.where(np.amin(glat[:, j1:j2],axis=1) > maxlat)[0]
        if len(tmp):
            tmp = tmp[0]
        else:
            tmp = i2
        if i2 != tmp:
            i2 = tmp
            done = False
        tmp = np.where(np.amax(glon[i1:i2,:],axis=0) < minlon)[0]
        if len(tmp):
            tmp = tmp[-1]
        else:
            tmp = j1
        if j1 != tmp:
            j1 = tmp
            done = False
        tmp = np.where(np.amin(glon[i1:i2,:],axis=0) > maxlon)[0]
        if len(tmp):
            tmp = tmp[0]
        else:
            tmp = j2
        if j2 != tmp:
            j2 = tmp
            done = False
    return i1,i2,j1,j2



def load_rtma_data(rtma_data, bbox):
    """
    Load relevant RTMA fields and return them
    
    :param rtma_data: a dictionary mapping variable names to local paths
    :param bbox: the bounding box of the data
    :return: a tuple containing t2, rh, lats, lons
    """
    gf = GribFile(rtma_data['temp'])[1]
    lats, lons = gf.latlons()
    
    # bbox format: minlat, minlon, maxlat, maxlon
    i1, i2, j1, j2 = find_region_indices(lats, lons, bbox[0], bbox[2], bbox[1], bbox[3])
    
    t2 = np.ma.array(gf.values())[i1:i2,j1:j2] # temperature at 2m in K
    td = np.ma.array(GribFile(rtma_data['td'])[1].values())[i1:i2,j1:j2] # dew point in K
    precipa = np.ma.array(GribFile(rtma_data['precipa'])[1].values())[i1:i2,j1:j2] # precipitation
    hgt = np.ma.array(GribFile('static/ds.terrainh.bin')[1].values())[i1:i2,j1:j2]
    logging.info('t2 min %s max %s' % (np.min(t2),np.max(t2)))
    logging.info('td min %s max %s' % (np.min(td),np.max(td)))
    logging.info('precipa min %s max %s' % (np.min(precipa),np.max(precipa)))
    logging.info('hgt min %s max %s' % (np.min(hgt),np.max(hgt)))
    
    # compute relative humidity
    rh = 100*np.exp(17.625*243.04*(td - t2) / (243.04 + t2 - 273.15) / (243.0 + td - 273.15))
    
    return td, t2, rh, precipa, hgt, lats[i1:i2,j1:j2], lons[i1:i2,j1:j2]


def compute_equilibria(T, H):
    """
    Compute the drying and wetting equilibrium given temperature and relative humidity.
    
    :param T: the temperature at 2 meters in K
    :param H: the relative humidity in percent
    :return: a tuple containing the drying and wetting equilibrium
    """
    d = 0.924*H**0.679 + 0.000499*np.exp(0.1*H) + 0.18*(21.1 + 273.15 - T)*(1 - np.exp(-0.115*H))
    w = 0.618*H**0.753 + 0.000454*np.exp(0.1*H) + 0.18*(21.1 + 273.15 - T)*(1 - np.exp(-0.115*H))
    d *= 0.01
    w *= 0.01
    return d, w


def fmda_advance_region(cycle, cfg, rtma, wksp_path, lookback_length, meso_token):
    """
    Advance the fuel moisture estimates in the region specified by the configuration.
    The function assumes that the fuel moisture model has not been advanced to this
    cycle yet and will overwrite any previous computations.
    
    Control flow:
    
    1) read in RTMA variables
    2) check if there is a stored FM model for previous cycle
    2a) yes -> load it, advance one time-step, perform DA
    2b) no -> compute equilibrium, use background covariance to do DA
    3) store model
    
    :param cycle: the datetime indicating the processed cycle in UTC
    :param cfg: the configuration dictionary specifying the region
    :param rtma: the RTMA object that can be used to retrieve variables for this cycle
    :param wksp_path: the workspace path for the cycler
    :param lookback_length: number of cycles to search before we find a computed cycle
    :param meso_token: the mesowest API access token or a list of them
    :return: the model advanced and assimilated at the current cycle
    """
    logging.info("rtma_cycler.fmda_advance_region: %s" % str(cycle))
    model = None
    prev_cycle = cycle - timedelta(hours=1)
    prev_model_path = compute_model_path(prev_cycle, cfg.code, wksp_path)
    if not osp.exists(prev_model_path):
        logging.info('CYCLER cannot find model from previous cycle %s' % str(prev_cycle))
        if lookback_length > 0:
            model = fmda_advance_region(cycle - timedelta(hours=1), cfg, rtma, wksp_path, lookback_length - 1, meso_token)
    else:
        logging.info('CYCLER found previous model for cycle %s.' % str(prev_cycle))
        model = FuelMoistureModel.from_netcdf(prev_model_path)
        
    # retrieve the variables and make sure they are available (we should not be here if they are not)
    try:
        dont_have_vars, have_vars = rtma.retrieve_rtma(cycle)
    except ValueError as e:
        logging.error(e)
        sys.exit(1) 
    assert not dont_have_vars
    
    logging.info('CYCLER loading RTMA data for cycle %s.' % str(cycle))
    TD, T2, RH, precipa, hgt, lats, lons = load_rtma_data(have_vars, cfg.bbox)
    Ed, Ew = compute_equilibria(T2, RH)

    rain = precipa[:,:] + 0
    # remove rain that is too small to make any difference 
    rain[rain < 0.01] = 0
    # remove bogus rain that is too large 
    rain[rain > 1e10] = 0

    dom_shape = T2.shape

    # store the lons/lats for this domain
    geo_path = osp.join(wksp_path, '%s-geo.nc' % cfg.code)
    if not osp.isfile(geo_path):
        logging.info('CYCLER initializing new file %s.' % (geo_path))
        d = netCDF4.Dataset(geo_path, 'w', format='NETCDF4')
        d.createDimension('south_north', dom_shape[0])
        d.createDimension('west_east', dom_shape[1])
        xlat = d.createVariable('XLAT', 'f4', ('south_north', 'west_east'))
        xlat[:,:] = lats
        xlong = d.createVariable('XLONG', 'f4', ('south_north', 'west_east'))
        xlong[:,:] = lons
        d.close()
    else:
        logging.info('CYCLER file already exists:  %s.' % (geo_path))
    
    
    # the process noise matrix
    Q = np.diag([1e-4,5e-5,1e-5,1e-6,1e-6])
    
    # background covariance
    P0 = np.diag([0.01,0.01,0.01,0.001,0.001])

    # check if we must start from equilibrium
    if model is None:
        logging.info('CYCLER initializing from equilibrium for cycle %s.' % (str(cycle)))
        # setup model parameters    
        Nk = 3
        Tk = np.array([1.0, 10.0, 100.0])
        m0 = np.expand_dims(0.5 * (Ed + Ew), axis=2)
        model = FuelMoistureModel(m0[:,:,[0,0,0]], Tk, P0)
    else:
        logging.info('CYCLER advancing model one hour to cycle %s.' % (str(cycle)))
        dt = 3600 # always 1 hr step in RTMA
        model.advance_model(Ed, Ew, rain, dt, Q)

    logging.info('CYCLER retrieving fm-10 observations for cycle %s.' % (str(cycle)))
    
    # perform assimilation with mesowest observations
    tm_start = cycle - timedelta(minutes=30)
    tm_end = cycle + timedelta(minutes=30)
    if cfg.code == 'CONUS':
        fm10 = retrieve_mesowest_observations(meso_token, tm_start, tm_end, lats, lons, hgt, True)
    else:
        fm10 = retrieve_mesowest_observations(meso_token, tm_start, tm_end, lats, lons, hgt)
    fm10v = []
    for fm10_obs in fm10.values():
        for obs in fm10_obs:
            fm10v.append(obs.get_value())
    
    logging.info('CYCLER retrieved %d valid observations, min/mean/max [%g/%g/%g].' %
                 (len(fm10),np.amin(fm10v),np.mean(fm10v),np.amax(fm10v)))
    
    # run the data assimilation step
    covs = [np.ones(dom_shape), hgt / 2000.0]
    covs_names = ['const','hgt/2000']
    if np.any(rain > 0.01):
        covs.append(rain)
        covs_names.append('rain')
    execute_da_step(model, cycle, covs, covs_names, fm10)
    
    # make geogrid files for WPS; datasets and lines to add to GEOGRID.TBL
    geo_path = compute_model_path(cycle, cfg.code, wksp_path,ext="geo")
    index = rtma.geogrid_index()
    print('index',index)
    model.to_geogrid(geo_path,index,lats,lons)

    # make wps format files for WPS
    fmda_path = osp.join(wksp_path,cfg.code,'{:04d}{:02d}'.format(cycle.year,cycle.month))
    time_tag = '{:04d}-{:02d}-{:02d}_{:02d}'.format(cycle.year, cycle.month, cycle.day, cycle.hour)
    model.to_wps_format(fmda_path,index,lats,lons,time_tag)
    
    # store the new model  
    model_path = compute_model_path(cycle, cfg.code, wksp_path)
    logging.info('CYCLER writing model variables to:  %s.' % model_path)
    model.to_netcdf(ensure_dir(model_path),
        {'EQUILd FM':Ed,'EQUILw FM':Ew,'TD':TD,'T2':T2,'RH':RH,'PRECIPA':precipa,'PRECIP':rain,'HGT':hgt})

    # create visualization and send results
    bounds = (lons.min(), lons.max(), lats.min(), lats.max())
    pp_path = postprocess_cycle(cycle, cfg, wksp_path, bounds)   
    if pp_path != None:
        if 'shuttle_remote_host' in sys_cfg:
            sim_code = 'fmda-' + cfg.code
            send_product_to_server(sys_cfg, pp_path, sim_code, sim_code, sim_code + '.json', cfg.region_id + ' FM')
    
    return model
    
    
def is_cycle_computed(cycle, cfg, wksp_path):
    """
    Check if the fuel model file exists (has been computed) for the
    cycle <cycle> and region configuration <cfg>.
    
    :param cycle: the cycle datetime in UTC
    :param cfg: the region configuration wrapped in a Dict for convenience
    :param wksp_path: the workspace path for the cycler
    :return: True if the model file has been found, False otherwise
    """
    path = compute_model_path(cycle, cfg.code, wksp_path)
    return osp.isfile(path)
    
    
if __name__ == '__main__':
    
    logging.basicConfig(level=logging.INFO, format='%(asctime)s - %(levelname)s - %(message)s')

    if len(sys.argv) == 2:
        pass
    elif len(sys.argv) == 5:
        code = 'FIRE'
        cfg.regions = {
             "Fire domain" : {
                  "code" : code,
                  "bbox" : sys.argv[1:5]
             }
        }
        try:
            os.remove(osp.join(cfg.workspace_path,code+'-geo.nc'))
        except Exception as e:
            logging.warning(e)
        try:
            delete(osp.join(cfg.workspace_path,code))
        except Exception as e:
            logging.warning(e)
    else:
        print('Usage: to use domains configured in etc/rtma_cycler.json:')
        print('./rtma_cycler.sh anything')
        print('To use a custom domain named FIRE by giving a bounding box:')
        print('./rtma_cycler.sh lat1 lon1 lat2 lon2')
        print('Example: ./rtma_cycler.sh 42, -124.6, 49, -116.4')
        exit(1) 

    logging.info('regions: %s' % json.dumps(cfg.regions))
    #logging.info('regions: %s' % json.dumps(cfg.regions, indent=1, separators=(',',':')))


    # current time
    now = datetime.now(pytz.UTC)
    cycle = (now - timedelta(minutes=50)).replace(minute=0,second=0,microsecond=0)
    logging.info('CYCLER activated at %s, will attempt cycle at %s' % (str(now), str(cycle)))
    
    # what is the most recent RTMA data available?
    lookback_length = cfg.lookback_length
    dont_have_vars, have_vars = None, None
    rtma = RTMA('ingest', ['precipa', 'wspd', 'wdir', 'td', 'temp'])
    while lookback_length > 0:
        dont_have_vars, have_vars = rtma.retrieve_rtma(cycle)
        if dont_have_vars:
            logging.info('RTMA variables %s not yet available for cycle %s.' % (str(dont_have_vars), str(cycle)))
            cycle -= timedelta(hours=1)
            lookback_length -= 1
        else:
            break
            
    if dont_have_vars:
        logging.error('CYCLER could not find useable cycle.')
        logging.warning('CYCLER copying previous post-processing.')
        for region_id,region_cfg in six.iteritems(cfg.regions):
            wrapped_cfg = Dict(region_cfg)
            wrapped_cfg.update({'region_id': region_id})
            pp_path = postprocess_cycle(cycle, wrapped_cfg, cfg.workspace_path)
            if pp_path != None:
                if 'shuttle_remote_host' in sys_cfg:
                    sim_code = 'fmda-' + wrapped_cfg.code
                    send_product_to_server(sys_cfg, pp_path, sim_code, sim_code, sim_code + '.json', region_id + ' FM')
        sys.exit(1)
        
    logging.info('Have RTMA data for cycle %s.' % str(cycle))
      
    # check for each region, if we are up to date w.r.t. RTMA data available
    for region_id,region_cfg in six.iteritems(cfg.regions):
        wrapped_cfg = Dict(region_cfg)
        wrapped_cfg.update({'region_id': region_id})
        #if 1:   # to run every time for debugging
        if not is_cycle_computed(cycle, wrapped_cfg, cfg.workspace_path):
            logging.info('CYCLER processing region %s for cycle %s' % (region_id, str(cycle)))
            try:
                fmda_advance_region(cycle, wrapped_cfg, rtma, cfg.workspace_path, lookback_length, meso_token)
            except Exception as e:
                logging.warning('CYCLER failed processing region {} for cycle {}'.format(region_id,str(cycle)))
                logging.warning('CYCLER exception {}'.format(e))
<<<<<<< HEAD
                bounds = (wrapped_cfg.bbox[1],wrapped_cfg.bbox[3],wrapped_cfg.bbox[0],wrapped_cfg.bbox[2])
                pp_path = postprocess_cycle(cycle, wrapped_cfg, cfg.workspace_path, bounds)   
=======
                logging.warning('CYCLER copying previous post-processing.')
                pp_path = postprocess_cycle(cycle, wrapped_cfg, cfg.workspace_path)   
>>>>>>> 7282f2d3
                if pp_path != None:
                    if 'shuttle_remote_host' in sys_cfg:
                        sim_code = 'fmda-' + wrapped_cfg.code
                        send_product_to_server(sys_cfg, pp_path, sim_code, sim_code, sim_code + '.json', region_id + ' FM')
        else:
            logging.info('CYCLER the cycle %s for region %s is already complete, skipping ...' % (str(cycle), str(region_id)))

    # done
    logging.info('CYCLER cycle %s complete.' % str(cycle))<|MERGE_RESOLUTION|>--- conflicted
+++ resolved
@@ -65,7 +65,7 @@
         f.write(cb_png) 
     mf["1"][esmf_cycle][name] = { 'raster' : raster_name, 'coords' : coords, 'colorbar' : cb_name }
 
-def postprocess_cycle(cycle, region_cfg, wksp_path, bounds):
+def postprocess_cycle(cycle, region_cfg, wksp_path, bounds=None):
     """
     Build rasters from the computed fuel moisture.
 
@@ -75,6 +75,8 @@
     :param bounds: bounding box of the post-processing
     :return: the postprocessing path
     """
+    if bounds is None:
+        bounds = (region_cfg.bbox[1],region.bbox[3],region.bbox[0],region.bbox[2])
     prev_cycle = cycle-timedelta(hours=1)
     post_cycle = cycle+timedelta(hours=1)
     model_path = compute_model_path(cycle, region_cfg.code, wksp_path)
@@ -665,13 +667,8 @@
             except Exception as e:
                 logging.warning('CYCLER failed processing region {} for cycle {}'.format(region_id,str(cycle)))
                 logging.warning('CYCLER exception {}'.format(e))
-<<<<<<< HEAD
-                bounds = (wrapped_cfg.bbox[1],wrapped_cfg.bbox[3],wrapped_cfg.bbox[0],wrapped_cfg.bbox[2])
-                pp_path = postprocess_cycle(cycle, wrapped_cfg, cfg.workspace_path, bounds)   
-=======
                 logging.warning('CYCLER copying previous post-processing.')
                 pp_path = postprocess_cycle(cycle, wrapped_cfg, cfg.workspace_path)   
->>>>>>> 7282f2d3
                 if pp_path != None:
                     if 'shuttle_remote_host' in sys_cfg:
                         sim_code = 'fmda-' + wrapped_cfg.code
