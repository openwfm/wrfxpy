--- conflicted
+++ resolved
@@ -309,9 +309,7 @@
 
       cfg['start_utc'] = utils.utc_to_esmf(self.start_utc)
       cfg['end_utc'] = utils.utc_to_esmf(self.end_utc)
-<<<<<<< HEAD
-
-=======
+
       #HRR needs special data handling because 48 hour forecasts are only issued 
       #   at t00z, t06z, t12z, and t18z
       cycle_start = self.start_utc
@@ -321,7 +319,7 @@
          cycle_start = cycle_start.replace(hour = cycle_hour)
       cfg['cycle_start_utc'] = utils.utc_to_esmf(cycle_start)
       cfg['download_whole_cycle'] = 'true'
->>>>>>> 64030eda
+
          #print(cfg)
       descrip_string = self.incident_name
       cfg['postproc']['description'] = descrip_string
