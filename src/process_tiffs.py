--- conflicted
+++ resolved
@@ -134,23 +134,14 @@
     # getting metadata
     lat1 = d.TRUELAT1
     lat2 = d.TRUELAT2
-<<<<<<< HEAD
     lat0 = d.MOAD_CEN_LAT 
     lon0 = d.STAND_LON
     clat = d.CEN_LAT
     clon = d.CEN_LON
-=======
-    lat0 = d.MOAD_CEN_LAT
-    lon0 = d.STAND_LON
-    clat = nc.CEN_LAT
-    clon = nc.CEN_LON
-    # computing projection
->>>>>>> de11d421
     csr = osr.SpatialReference()
     proj4 = '+proj=lcc +lat_1=%.10f +lat_2=%.10f +lat_0=%.10f +lon_0=%.10f +a=6370000.0 +b=6370000.0' % (lat1,lat2,lat0,lon0)
     logging.info('proj4: %s' % proj4)
     csr.ImportFromProj4(proj4)
-<<<<<<< HEAD
     ll_proj = pyproj.Proj('+proj=latlong +datum=WGS84')
     wrf_proj = pyproj.Proj(proj4)
     # geotransform
@@ -171,27 +162,6 @@
     y1 = ny / 2. * dy + n
     geotransform = (x0,dx,0,y1,0,-dy)
     logging.info('geotransform: ',geotransform)
-=======
-    # computing geotransform
-    wgs_proj = pyproj.Proj('+proj=latlong +datum=WGS84')
-    wrf_proj = pyproj.Proj(proj4)
-    dx_atm = nc.DX
-    dy_atm = nc.DY
-    nx_atm = nc.dimensions['west_east_stag'].size
-    ny_atm = nc.dimensions['south_north_stag'].size
-    nx = nc.dimensions['west_east_subgrid'].size
-    ny = nc.dimensions['south_north_subgrid'].size
-    srx = int(nx/nx_atm)
-    sry = int(ny/ny_atm)
-    dx = dx_atm/srx
-    dy = dy_atm/sry
-    e, n = pyproj.transform(wgs_proj, wrf_proj, clon, clat)
-    x0 = -nx / 2. * dx + e # left coordinate of the side of the cell
-    y1 = ny / 2. * dy + n # top coordinate of the side of the cell
-    geotransform = (x0,dx,0,y1,0,-dy)
-    print('geotransform: ',geotransform)
->>>>>>> de11d421
-
     return csr, geotransform
 
 if __name__ == '__main__':
