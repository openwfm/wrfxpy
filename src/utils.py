--- conflicted
+++ resolved
@@ -225,10 +225,6 @@
     logging.info('moving %s to %s' % (src, tgt))
     remove(tgt)
     shutil.move(src,tgt)
-<<<<<<< HEAD
-
-=======
->>>>>>> 33f6ed3c
 
 def cache_file(path, cache_dir):
     """
@@ -562,7 +558,6 @@
     s.connect(("8.8.8.8", 80))
     return s.getsockname()[0]
 
-<<<<<<< HEAD
 def json_join(path,json_list):
     """
     Join local jsons in a singular json and remove the previous jsons
@@ -615,7 +610,7 @@
     if isinstance(obj, datetime):
 	return utc_to_esmf(obj)
     raise TypeError("Type %s not serializable" % type(obj))
-=======
+
 def inq(x):
     """
     Inquire numpy array for shape min max
@@ -627,5 +622,3 @@
     except:
         s=str(x)
     return s
-
->>>>>>> 33f6ed3c
