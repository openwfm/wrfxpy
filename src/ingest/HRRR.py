--- conflicted
+++ resolved
@@ -43,19 +43,12 @@
 
     # instance variables
     id = "HRRR"
-<<<<<<< HEAD
-    info_url="https://rapidrefresh.noaa.gov/hrrr"
-    info_text="NOAA HRRR 3-km CONUS High-Resolution Rapid Refresh Forecast"
-    info="The High-Resolution Rapid Refresh (HRRR)"
-    remote_url = ["s3://noaa-hrrr-bdp-pds/", "https://nomads.ncep.noaa.gov/pub/data/nccf/com/hrrr/prod/"]
-=======
     info_url = "https://rapidrefresh.noaa.gov/hrrr"
     info_aws = "https://registry.opendata.aws/noaa-hrrr-pds/"
     info_text = "NOAA HRRR 3-km CONUS High-Resolution Rapid Refresh Forecast"
     info = "The High-Resolution Rapid Refresh (HRRR)"
     remote_url = ["s3://noaa-hrrr-bdp-pds/", "https://nomads.ncep.noaa.gov/pub/data/nccf/com/hrrr/prod/"]
     browse_aws = "https://noaa-hrrr-bdp-pds.s3.amazonaws.com/"
->>>>>>> b6099515
     cycle_hours = 1
     period_hours = 1
     hours_behind_real_time = 1     # choose forecast cycle at least one hour behind
@@ -63,7 +56,6 @@
     grib_forecast_hours_periods = [{'hours':48, 'period':1}]
     # more general info: https://rapidrefresh.noaa.gov/internal/pdfs/RAPX_HRRRX_NWS-13sep2016-pub.pdf
     # file content: http://www.nco.ncep.noaa.gov/pmb/products/hrrr/hrrr.t00z.wrfprsf00.grib2.shtml
-<<<<<<< HEAD
 
 class HRRR_S(HRRR):
     """
@@ -86,6 +78,4 @@
         path_tmpl = 'hrrr.%04d%02d%02d/conus/hrrr.t%02dz.wrfsfcf%02d.grib2'
         grib_files = [path_tmpl % (cycle_start.year, cycle_start.month, cycle_start.day, cycle_start.hour, x) for x in fc_list]
 
-        return grib_files
-=======
->>>>>>> b6099515
+        return grib_files