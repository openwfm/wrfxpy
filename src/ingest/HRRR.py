--- conflicted
+++ resolved
@@ -50,11 +50,7 @@
     # instance variables
     id = "HRRR"
     remote_url = 'https://nomads.ncep.noaa.gov/pub/data/nccf/com/hrrr/prod/'
-<<<<<<< HEAD
-    grib_forecast_hours_periods = [{'hours':15,'period':1}]
-=======
     grib_forecast_hours_periods = [{'hours':36,'period':1}]
->>>>>>> 9c8b430e
     cycle_hours = 1
     period_hours = 1
     hours_behind_real_time = 1     # choose forecast cycle at least one hour behind
