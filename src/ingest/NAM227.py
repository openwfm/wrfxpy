from ingest.grib_source import GribError
from ingest.grib_forecast import GribForecast
from datetime import datetime, timedelta
import pytz
import logging
import os.path as osp
from utils import Dict, timedelta_hours, readhead

class NAM227(GribForecast):
    """
    The NAM (North American Mesoscale) 227 grib source as provided by NOMADS (5km resolution).
    """

    def __init__(self, arg):
        super(NAM227, self).__init__(arg)

    def vtables(self):
        """
        Returns the variable tables that must be linked in for use with the NAM data source.

        :return: a dictionary of variable tables
        """
        return {'geogrid_vtable': 'GEOGRID.TBL',
                'ungrib_vtable':'Vtable.NAM',
                'metgrid_vtable':'METGRID.TBL.NAM'}

    def namelist_keys(self):
        """
        Returns the namelist keys that must be modified in namelist.input with NAM.

        NAM 227 requires that ''num_metgrid_soil_levels'' is set to 4.
        """
        return { 'domains' : { 'num_metgrid_levels': 43, 'num_metgrid_soil_levels' : 4 }}


    def file_names(self, cycle_start, fc_list):
        """
        Computes the relative paths of required GRIB files.
        Dependent on the grib source.

        :param cycle_start: UTC time of cycle start
        :param fc_list: list of hours in the cycle when forecast will be donwloaded
        """

        path_tmpl = 'nam.%04d%02d%02d/nam.t%02dz.conusnest.hiresf%02d.tm00.grib2'
        grib_files = [path_tmpl % (cycle_start.year, cycle_start.month, cycle_start.day, cycle_start.hour, x) for x in fc_list]

        return grib_files


    # instance variables
    remote_url = 'https://nomads.ncep.noaa.gov/pub/data/nccf/com/nam/prod'
    id = "NAM227"
    info_url="https://www.nco.ncep.noaa.gov/pmb/products/nam"
    info_text="NAM NEST over CONUS (5 km Resolution - Grid 227)"
    #    NAM227 provides hourly GRIB2 files up to hour 36 and then one GRIB2 file
    #    every 3 hours, starting with 39 and ending with 60.
    # grib_forecast_hours_periods = [{'hours':36,'period':1},{'hours':60,'period':3}]
    # grib_forecast_hours_periods = [{'hours':60,'period':3}]
    grib_forecast_hours_periods = [{'hours':60,'period':1}]
    period_hours = 3    # for METGRID and WRF
    cycle_hours = 6
    remote_url = 'https://nomads.ncep.noaa.gov/pub/data/nccf/com/nam/prod'
<<<<<<< HEAD
=======
 
>>>>>>> 9c8b430e
<|MERGE_RESOLUTION|>--- conflicted
+++ resolved
@@ -61,7 +61,3 @@
     period_hours = 3    # for METGRID and WRF
     cycle_hours = 6
     remote_url = 'https://nomads.ncep.noaa.gov/pub/data/nccf/com/nam/prod'
-<<<<<<< HEAD
-=======
- 
->>>>>>> 9c8b430e
