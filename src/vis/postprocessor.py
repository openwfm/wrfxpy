--- conflicted
+++ resolved
@@ -164,13 +164,8 @@
         v[v > fa_max] = fa_max
 
     # create the raster & get coordinate bounds, HACK to get better quiver resolution
-<<<<<<< HEAD
-    s = wisdom.get('ref', 3)
+    s = wisdom.get('ref', 2)
     raster_png_data,corner_coords = basemap_barbs_mercator(u[::s,::s], v[::s,::s], lats[::s,::s], lons[::s,::s])
-=======
-    s = 2
-    raster_png_data,corner_coords = basemap_barbs_mercator(u[::s,::s],v[::s,::s],lats[::s,::s],lons[::s,::s])
->>>>>>> b1542772
 
     return raster_png_data, corner_coords
 
