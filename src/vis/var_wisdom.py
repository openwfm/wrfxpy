--- conflicted
+++ resolved
@@ -694,7 +694,6 @@
         'retrieve_as' : lambda d,t: np.ma.filled(np.ma.log10(np.ma.masked_less_equal(d.variables['FLINEINT'][t,:,:], 0)), 0),
         'grid' : lambda d: (d.variables['FXLAT'][0,:,:], d.variables['FXLONG'][0,:,:])
       },
-<<<<<<< HEAD
     'FLINEINT_btupftps' : {
         'name' : 'fireline intensity',
         'native_unit' : 'W/m',
@@ -704,17 +703,6 @@
         'retrieve_as' : lambda d,t: d.variables['FLINEINT'][t,:,:],
         'grid' : lambda d: (d.variables['FXLAT'][0,:,:], d.variables['FXLONG'][0,:,:])
       },
-=======
-     'FLINEINT_btupftps' : {
-         'name' : 'fireline intensity',
-         'native_unit' : 'W/m',
-         'colorbar' : 'BTU/ft/s',
-         'colormap' : 'jet',
-         'scale' : 'original',
-         'retrieve_as' : lambda d,t: d.variables['FLINEINT'][t,:,:],
-         'grid' : lambda d: (d.variables['FXLAT'][0,:,:], d.variables['FXLONG'][0,:,:])
-       },
->>>>>>> 9aa013b3
      'RH_FIRE' : {
         'name' : 'relative humidity',
         'native_unit' : '-',
@@ -744,7 +732,6 @@
         'retrieve_as' : lambda d,t: d.variables['F_ROS'][t,:,:],
         'grid' : lambda d: (d.variables['FXLAT'][0,:,:], d.variables['FXLONG'][0,:,:])
       },
-<<<<<<< HEAD
     'F_ROS_chsph' : {
         'name' : 'fire spread rate',
         'native_unit' : 'm/s',
@@ -754,17 +741,6 @@
         'retrieve_as' : lambda d,t: d.variables['F_ROS'][t,:,:],
         'grid' : lambda d: (d.variables['FXLAT'][0,:,:], d.variables['FXLONG'][0,:,:])
       },
-=======
-     'F_ROS_chsph' : {
-         'name' : 'fire spread rate',
-         'native_unit' : 'm/s',
-         'colorbar' : 'chains/h',
-         'colormap' : 'jet',
-         'scale' : [0.0, 1000.0],
-         'retrieve_as' : lambda d,t: d.variables['F_ROS'][t,:,:],
-         'grid' : lambda d: (d.variables['FXLAT'][0,:,:], d.variables['FXLONG'][0,:,:])
-       },
->>>>>>> 9aa013b3
     'PSFC' : {
         'name' : 'surface pressure',
         'native_unit' : 'Pa',
