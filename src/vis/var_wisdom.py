from __future__ import absolute_import
import numpy as np
import logging

from vis.vis_utils import interpolate2height, height8p, height8p_terrain, \
      u8p, v8p, cloud_to_level_hPa, smoke_to_height_terrain, density, print_stats, \
      smoke_concentration
from six.moves import range

smoke_threshold_int = 300
smoke_threshold = 100
smoke_integrated_unit = 'g/m^2'
smoke_integrated_transparent = 1e-2
smoke_concentration_scale = 400
smoke_concentration_transparent=10

def smoke_to_height_terrain_u(var,d,t,h):
      v=convert_value('ug/m^2', smoke_integrated_unit,smoke_to_height_terrain(d,t,h))
      print_stats(var,v,smoke_integrated_unit)
      return v

def plume_center(d,t):
      """
      Compute plume center of mass
      :param d: open NetCDF4 dataset
      :param t: number of timestep
      """
      tr = d.variables['tr17_1'][t,:,:,:]
      smoke_int = np.sum(tr, axis = 0)
      z = height8p(d,t)
      h = np.sum(z * tr, axis = 0)
      h[smoke_int <= smoke_threshold_int] = 0
      smoke_int[smoke_int <= smoke_threshold_int] = 1
      return h/smoke_int

def plume_height(d,t):
      """
      Compute plume height
      :param d: open NetCDF4 dataset
      :param t: number of timestep
      """
      z =  height8p(d,t)
      tr = d.variables['tr17_1'][t,:,:,:]
      h = np.zeros(tr.shape[1:])
      for i in range(0, tr.shape[2]):
          for j in range(0, tr.shape[1]):
              for k in range(tr.shape[0]-1, -1, -1):
                   if tr[k,j,i] > smoke_threshold:
                        h[j,i] = z[k,j,i]
                        break
      return h

def smoke_at_height_terrain_ft(varname,d,t,level_ft):
      return smoke_at_height_terrain(varname,d,t,convert_value('ft','m',level_ft))

def interpolate2height_terrain(d,t,var,level):
      return interpolate2height(var,height8p_terrain(d,t),level)

def smoke_at_height_terrain(varname,d,t,level):
      s = interpolate2height_terrain(d,t,smoke_concentration(d,t),level)
      print_stats(varname,s,'ug/m^3')
      return s

def u8p_m(d,t,level):
       return interpolate2height(u8p(d,t),height8p_terrain(d,t),level)

def v8p_m(d,t,level):
       return interpolate2height(v8p(d,t),height8p_terrain(d,t),level)

def u8p_ft(d,t,level_ft):
       return u8p_m(d,t,convert_value('ft','m',level_ft))

def v8p_ft(d,t,level_ft):
       return v8p_m(d,t,convert_value('ft','m',level_ft))

def is_windvec(name):
       return name in ['WINDVEC1000FT','WINDVEC4000FT','WINDVEC6000FT','WINDVEC']

def is_fire_var(name):
       return name in ['FGRNHFX','FIRE_AREA','FLINEINT','FIRE_HFX','F_ROS','F_INT','NFUEL_CAT','ZSF','FMC_G']

_var_wisdom = {
     'CLOUDTO700HPA' : {
        'name' : 'Cloud up to 700hPa',
        'native_unit' : 'kg/m^2',
        'colorbar' : 'kg/m^2',
        'colorbar' : None,
        'colormap' : 'gray_r',
        'transparent_values' : [-np.inf,0.00001],
        'scale' : 'original',
        'retrieve_as' : lambda d,t: cloud_to_level_hPa(d,t,700),
        'grid' : lambda d: (d.variables['XLAT'][0,:,:], d.variables['XLONG'][0,:,:]),
      },
     'CLOUD700TO400HPA' : {
        'name' : 'Cloud 700hPa to 400hPa',
        'native_unit' : 'kg/m^2',
        'colorbar' : 'kg/m^2',
        'colorbar' : None,
        'colormap' : 'gray_r',
        'transparent_values' : [-np.inf,0.00001],
        'scale' : 'original',
        'retrieve_as' : lambda d,t: cloud_to_level_hPa(d,t,400) - cloud_to_level_hPa(d,t,700),
        'grid' : lambda d: (d.variables['XLAT'][0,:,:], d.variables['XLONG'][0,:,:]),
      },
     'CLOUDABOVE400HPA' : {
        'name' : 'Cloud above 400hPa',
        'native_unit' : 'kg/m^2',
        'colorbar' : 'kg/m^2',
        'colorbar' : None,
        'colormap' : 'gray_r',
        'transparent_values' : [-np.inf,0.00001],
        'scale' : 'original',
        'retrieve_as' : lambda d,t: cloud_to_level_hPa(d,t,0) - cloud_to_level_hPa(d,t,400),
        'grid' : lambda d: (d.variables['XLAT'][0,:,:], d.variables['XLONG'][0,:,:]),
      },
     'SMOKE1000FT' : {
        'name' : 'Smoke 1000ft above terrain',
        'native_unit' : 'ug/m^3',
        'colorbar' : 'ug/m^3',
        'colormap' : 'rainbow',
        'transparent_values' : [-np.inf,10],
        'scale' : [0, 500],
        'retrieve_as' : lambda d,t: smoke_at_height_terrain_ft('SMOKE1000FT',d,t,1000),
        'grid' : lambda d: (d.variables['XLAT'][0,:,:], d.variables['XLONG'][0,:,:]),
      },
     'SMOKE4000FT' : {
        'name' : 'Smoke 4000ft above terrain',
        'native_unit' : 'ug/m^3',
        'colorbar' : 'ug/m^3',
        'colormap' : 'rainbow',
        'transparent_values' : [-np.inf,10],
        'scale' : [0, 500],
        'retrieve_as' : lambda d,t: smoke_at_height_terrain_ft('SMOKE4000FT',d,t,4000),
        'grid' : lambda d: (d.variables['XLAT'][0,:,:], d.variables['XLONG'][0,:,:]),
      },
     'SMOKE6000FT' : {
        'name' : 'Smoke 6000ft above terrain',
        'native_unit' : 'ug/m^3',
        'colorbar' : 'ug/m^3',
        'colormap' : 'rainbow',
        'transparent_values' : [-np.inf,10],
        'scale' : [0, 500],
        'retrieve_as' : lambda d,t: smoke_at_height_terrain_ft('SMOKE6000FT',d,t,6000),
        'grid' : lambda d: (d.variables['XLAT'][0,:,:], d.variables['XLONG'][0,:,:]),
      },
     'WINDSPD1000FT' : {
        'name' : 'wind speed at 1000ft',
        'native_unit' : 'm/s',
        'colorbar' : 'm/s',
        'colormap' : 'jet',
        'scale' : 'original',
        'retrieve_as' : lambda d, t: np.sqrt(u8p_ft(d,t,1000)**2.0 + v8p_ft(d,t,1000)**2.0),
        'grid' : lambda d: (d.variables['XLAT'][0,:,:], d.variables['XLONG'][0,:,:])
      },
    'WINDVEC1000FT' : {
        'name' : 'wind speed at 1000ft',
        'components' : [ 'U1000FT', 'V1000FT' ],
        'native_unit' : 'm/s',
        'scale' : 'original',
        'grid' : lambda d: (d.variables['XLAT'][0,:,:], d.variables['XLONG'][0,:,:])
    },
    'U1000FT' : {
        'name' : 'longitudinal wind component 1000ft',
        'retrieve_as' : lambda d, t: u8p_ft(d,t,1000),
    },
    'V1000FT' : {
        'name' : 'latitudinal wind component 1000ft',
        'retrieve_as' : lambda d, t: v8p_ft(d,t,1000),
    },
     'WINDSPD4000FT' : {
        'name' : 'wind speed at 4000ft',
        'native_unit' : 'm/s',
        'colorbar' : 'm/s',
        'colormap' : 'jet',
        'scale' : 'original',
        'retrieve_as' : lambda d, t: np.sqrt(u8p_ft(d,t,4000)**2.0 + v8p_ft(d,t,4000)**2.0),
        'grid' : lambda d: (d.variables['XLAT'][0,:,:], d.variables['XLONG'][0,:,:])
      },
    'WINDVEC4000FT' : {
        'name' : 'wind speed at 4000ft',
        'components' : [ 'U4000FT', 'V4000FT' ],
        'native_unit' : 'm/s',
        'scale' : 'original',
        'grid' : lambda d: (d.variables['XLAT'][0,:,:], d.variables['XLONG'][0,:,:])
    },
    'U4000FT' : {
        'name' : 'longitudinal wind component 4000ft',
        'retrieve_as' : lambda d, t: u8p_ft(d,t,4000),
    },
    'V4000FT' : {
        'name' : 'latitudinal wind component 4000ft',
        'retrieve_as' : lambda d, t: v8p_ft(d,t,4000),
    },
     'WINDSPD6000FT' : {
        'name' : 'wind speed at 6000ft',
        'native_unit' : 'm/s',
        'colorbar' : 'm/s',
        'colormap' : 'jet',
        'scale' : 'original',
        'retrieve_as' : lambda d, t: np.sqrt(u8p_ft(d,t,6000)**2.0 + v8p_ft(d,t,6000)**2.0),
        'grid' : lambda d: (d.variables['XLAT'][0,:,:], d.variables['XLONG'][0,:,:])
      },
    'WINDVEC6000FT' : {
        'name' : 'wind speed at 6000ft',
        'components' : [ 'U6000FT', 'V6000FT' ],
        'native_unit' : 'm/s',
        'scale' : 'original',
        'grid' : lambda d: (d.variables['XLAT'][0,:,:], d.variables['XLONG'][0,:,:])
    },
    'U6000FT' : {
        'name' : 'longitudinal wind component 6000ft',
        'retrieve_as' : lambda d, t: u8p_ft(d,t,6000),
    },
    'V6000FT' : {
        'name' : 'latitudinal wind component 6000ft',
        'retrieve_as' : lambda d, t: v8p_ft(d,t,6000),
    },
     'PLUME_HEIGHT' : {
        'name' : 'plume height',
        'native_unit' : 'm',
        'colorbar' : 'm',
        'colormap' : 'jet',
        'transparent_values' : [-np.inf, 50],
        'scale' : [0, 8000],
        'retrieve_as' : lambda d,t: plume_height(d,t),
        'grid' : lambda d: (d.variables['XLAT'][0,:,:], d.variables['XLONG'][0,:,:]),
      },
     'PLUME_CENTER' : {
        'name' : 'plume height',
        'native_unit' : 'm',
        'colorbar' : 'm',
        'colormap' : 'jet',
        'transparent_values' : [-np.inf, 50],
        'scale' : [0, 8000],
        'retrieve_as' : lambda d,t: plume_center(d,t),
        'grid' : lambda d: (d.variables['XLAT'][0,:,:], d.variables['XLONG'][0,:,:]),
      },
     'FGRNHFX' : {
        'name' : 'Ground level heat flux [log]',
        'native_unit' : 'W/m^2',
        'colorbar' : 'W/m^2',
        'colormap' : 'jet',
        'transparent_values' : [-np.inf, 1],
        'scale' : [0, 6],
        'retrieve_as' : lambda d,t: np.ma.filled(np.ma.log10(np.ma.masked_less_equal(d.variables['FGRNHFX'][t,:,:], 0)), 0),
        'grid' : lambda d: (d.variables['FXLAT'][0,:,:], d.variables['FXLONG'][0,:,:]),
      },
     'SMOKE_INT' : {
        'name' : 'vertically integrated smoke',
        'native_unit' : smoke_integrated_unit,
        'colorbar' : None,
        'colormap' : 'gray_r',
        'transparent_values' : [-np.inf, smoke_integrated_transparent],
        'scale' : 'original',
        'retrieve_as' : lambda d,t: smoke_to_height_terrain_u('SMOKE_INT',d,t,100000),
        'grid' : lambda d: (d.variables['XLAT'][0,:,:], d.variables['XLONG'][0,:,:]),
      },
     'SMOKETO10M' : {
        'name' : 'vertically integrated smoke to 10m',
        'native_unit' : smoke_integrated_unit,
        'colorbar' : None,
        'colormap' : 'gray_r',
        'transparent_values' : [-np.inf, smoke_integrated_transparent],
        'scale' : 'original',
        'retrieve_as' : lambda d,t: smoke_to_height_terrain_u('SMOKETO10M',d,t,10),
        'grid' : lambda d: (d.variables['XLAT'][0,:,:], d.variables['XLONG'][0,:,:]),
     },
     'PM25_INT' : {
        'name' : 'vert integrated PM2.5',
        'native_unit' : smoke_integrated_unit,
        'colorbar' : smoke_integrated_unit,
        'colormap' : 'rainbow',
        'transparent_values' : [-np.inf, smoke_integrated_transparent],
        'scale' : [0, 5],
        'retrieve_as' : lambda d,t: smoke_to_height_terrain_u('PM25_INT',d,t,100000),
        'grid' : lambda d: (d.variables['XLAT'][0,:,:], d.variables['XLONG'][0,:,:]),
      },
     'PM25_SFC_CHEM' : {
        'name' : 'surface PM2.5 from WRF-CHEM',
        'native_unit' : smoke_integrated_unit,
        'colorbar' : 'ug/m^2',
        'colormap' : 'rainbow',
        'transparent_values' : [-np.inf, 10],
        'scale' : [20, 90],
        'retrieve_as' : lambda d,t: d.variables['PM2_5_DRY'][t,0,:,:],
        'grid' : lambda d: (d.variables['XLAT'][0,:,:], d.variables['XLONG'][0,:,:]),
      },
    'T2' : {
        'name' : 'temperature at 2m',
        'native_unit' : 'K',
        'colorbar' : 'C',
        'colormap' : 'jet',
        'scale' : 'original',
        'retrieve_as' : lambda d,t: d.variables['T2'][t,:,:],
        'grid' : lambda d: (d.variables['XLAT'][0,:,:], d.variables['XLONG'][0,:,:]),
      },
    'FIRE_AREA' : {
        'name' : 'fire area',
        'native_unit' : '-',
        'colorbar' : None,
        'colormap' : 'hot_r',
        'transparent_values' : [-np.inf, 0],
        'scale' : [0.0, 1.0],
        'retrieve_as' : lambda d,t: d.variables['FIRE_AREA'][t,:,:],
        'grid' : lambda d: (d.variables['FXLAT'][0,:,:], d.variables['FXLONG'][0,:,:])
      },
    'FLINEINT' : {
        'name' : 'fireline intensity',
        'native_unit' : '-',
        'colorbar' : '-',
        'colormap' : 'jet',
        'transparent_values' : [-np.inf, 1],
        'scale' : 'original',
        'retrieve_as' : lambda d,t: np.ma.filled(np.ma.log10(np.ma.masked_less_equal(d.variables['FLINEINT'][t,:,:], 0)), 0),
        'grid' : lambda d: (d.variables['FXLAT'][0,:,:], d.variables['FXLONG'][0,:,:])
      },
     'RH_FIRE' : {
        'name' : 'relative humidity',
        'native_unit' : '-',
        'colorbar' : '-',
        'colormap' : 'viridis_r',
        'scale' : [0.0, 1.0],
        'retrieve_as' : lambda d,t: d.variables['RH_FIRE'][t,:,:],
        'grid' : lambda d: (d.variables['XLAT'][0,:,:], d.variables['XLONG'][0,:,:])
      },
     'FIRE_HFX' : {
        'name' : 'fire heat flux',
        'native_unit' : 'W/m^2',
        'colorbar' : 'W/m^2',
        'colormap' : 'jet',
        'scale' : 'original',
        'transparent_values' : [-np.inf, 0],
        'retrieve_as' : lambda d,t: d.variables['FIRE_HFX'][t,:,:],
        'grid' : lambda d: (d.variables['FXLAT'][0,:,:], d.variables['FXLONG'][0,:,:])
      },
    'F_ROS' : {
        'name' : 'fire spread rate',
        'native_unit' : 'm/s',
        'colorbar' : 'm/s',
        'colormap' : 'jet',
        'scale' : [0.0, 2.0],
        'retrieve_as' : lambda d,t: d.variables['F_ROS'][t,:,:],
        'grid' : lambda d: (d.variables['FXLAT'][0,:,:], d.variables['FXLONG'][0,:,:])
      },
    'PSFC' : {
        'name' : 'surface pressure',
        'native_unit' : 'Pa',
        'colorbar' : 'Pa',
        'colormap' : 'rainbow',
        'scale' : 'original',
        'retrieve_as' : lambda d, t: d.variables['PSFC'][t,:,:],
        'grid' : lambda d: (d.variables['XLAT'][0,:,:], d.variables['XLONG'][0,:,:])
      },
     'WINDSPD' : {
        'name' : 'wind speed',
        'native_unit' : 'm/s',
        'colorbar' : 'm/s',
        'colormap' : 'jet',
        'scale' : 'original',
        'retrieve_as' : lambda d, t: np.sqrt(d.variables['U10'][t,:,:]**2.0 + d.variables['V10'][t,:,:]**2.0),
        'grid' : lambda d: (d.variables['XLAT'][0,:,:], d.variables['XLONG'][0,:,:])
      },
    'WINDVEC' : {
        'name' : 'wind speed',
        'components' : [ 'U10', 'V10' ],
        'native_unit' : 'm/s',
        'scale' : 'original',
        'grid' : lambda d: (d.variables['XLAT'][0,:,:], d.variables['XLONG'][0,:,:])
    },
    'U10' : {
        'name' : 'longitudinal wind component',
        'retrieve_as' : lambda d, t: d.variables['U10'][t,:,:],
    },
    'V10' : {
        'name' : 'latitudinal wind component',
        'retrieve_as' : lambda d, t: d.variables['V10'][t,:,:],
    },
    'F_INT' : {
        'name' : 'fireline intensity',
        'native_unit' : 'J/m/s^2',
        'colorbarct' : 'J/m/s^2',
        'colormap' : 'jet',
        'scale' : 'original',
        'retrieve_as' : lambda d,t: d.variables['F_INT'][t,:,:],
        'grid' : lambda d: (d.variables['FXLAT'][0,:,:], d.variables['FXLONG'][0,:,:])
      },
    'NFUEL_CAT' : {
       'name' : 'fuel categories',
       'native_unit' : 'fuel_type',
       'colorbar' : 'fuel_type',
       'colormap' : 'Dark2',
       'scale' : 'original',
       'retrieve_as' : lambda d,t: d.variables['NFUEL_CAT'][t,:,:],
       'grid' : lambda d: (d.variables['FXLAT'][0,:,:], d.variables['FXLONG'][0,:,:])
    },
    'ZSF' : {
       'name' : 'terrain height',
       'native_unit' : 'm',
       'colorbar' : 'm',
       'colormap' : 'terrain',
       'scale' : 'original',
       'retrieve_as' : lambda d,t: d.variables['ZSF'][t,:,:],
       'grid' : lambda d: (d.variables['FXLAT'][0,:,:], d.variables['FXLONG'][0,:,:])
    },
    'FMC_G' : {
       'name' : 'fuel moisture',
       'native_unit' : '-',
       'colorbar' : '-',
       'colormap' : 'gist_earth_r',
       'scale' : [0.0, 0.5],
       'retrieve_as' : lambda d,t: d.variables['FMC_G'][t,:,:],
       'grid' : lambda d: (d.variables['FXLAT'][0,:,:], d.variables['FXLONG'][0,:,:])
    },
    '1HR_FM' : {
       'name' : '1-HR fuel moisture',
       'native_unit' : '-',
       'colorbar' : '-',
       'colormap' : 'jet_r',
       'scale' : [0.0, 0.5],
       'retrieve_as' : lambda d,t: d.variables['FMC_GC'][t,0,:,:],
       'grid' : lambda d: (d.variables['XLAT'][0,:,:], d.variables['XLONG'][0,:,:])
    },
    '10HR_FM' : {
       'name' : '10-HR fuel moisture',
       'native_unit' : '-',
       'colorbar' : '-',
       'colormap' : 'jet_r',
       'scale' : [0.0, 0.5],
       'retrieve_as' : lambda d,t: d.variables['FMC_GC'][t,1,:,:],
       'grid' : lambda d: (d.variables['XLAT'][0,:,:], d.variables['XLONG'][0,:,:])
    },
    '100HR_FM' : {
       'name' : '100-HR fuel moisture',
       'native_unit' : '-',
       'colorbar' : '-',
       'colormap' : 'jet_r',
       'scale' : [0.0, 0.5],
       'retrieve_as' : lambda d,t: d.variables['FMC_GC'][t,2,:,:],
       'grid' : lambda d: (d.variables['XLAT'][0,:,:], d.variables['XLONG'][0,:,:])
    },
    'FMC_EQUI' : {
       'name' : 'fuel moisture equilibrium',
       'native_unit' : '-',
       'colorbar' : '-',
       'colormap' : 'jet_r',
       'scale' : [0.0, 1.0],
       'retrieve_as' : lambda d,t: d.variables['FMC_EQUI'][t,0,:,:],
       'grid' : lambda d: (d.variables['XLAT'][0,:,:], d.variables['XLONG'][0,:,:])
    },
    'TERRA_AF' : {
       'name' : 'MODIS Terra Active Fires satellite data',
       'source' : 'Terra',
       'native_unit' : '-',
       'colorbar' : '-',
       'colormap' : 'discrete',
       'scale' : 'discrete',
       'retrieve_as' : lambda d : d.select('fire mask').get(),
       'grid' : lambda d: (d.select('Latitude').get(), d.select('Longitude').get())
    },
    'AQUA_AF' : {
<<<<<<< HEAD
	'name' : 'MODIS Aqua Active Fires satellite data',
       	'source' : 'Aqua',	
        'native_unit' : '-',
	'colorbar' : '-',
	'colormap' : 'discrete',
	'scale' : 'discrete',
	'retrieve_as' : lambda d : d.select('fire mask').get(),
	'grid' : lambda d : (d.select('Latitude').get(), d.select('Longitude').get())
    },
    'SNPP_AF' : {
	'name' : 'VIIRS S-NPP Active Fires satellite data',
       	'source' : 'SNPP',	
	'native_unit' : '-',
	'colorbar' : '-',
	'colormap' : 'discrete',
	'scale' : 'discrete',
	'retrieve_as' : lambda d : d.variables['fire mask'][:],
	'grid' : lambda d : (d['HDFEOS']['SWATHS']['VNP_750M_GEOLOCATION']['Geolocation Fields']['Latitude'], d['HDFEOS']['SWATHS']['VNP_750M_GEOLOCATION']['Geolocation Fields']['Longitude'])
=======
        'name' : 'MODIS Aqua Active Fires satellite data',
       	'source' : 'Aqua',
        'native_unit' : '-',
        'colorbar' : '-',
        'colormap' : 'discrete',
        'scale' : 'discrete',
        'retrieve_as' : lambda d : d.select('fire mask').get(),
        'grid' : lambda d : (d.select('Latitude').get(), d.select('Longitude').get())
    },
    'SNPP_AF' : {
        'name' : 'VIIRS S-NPP Active Fires satellite data',
       	'source' : 'SNPP',
        'native_unit' : '-',
        'colorbar' : '-',
        'colormap' : 'discrete',
        'scale' : 'discrete',
        'retrieve_as' : lambda d : d.variables['fire mask'][:],
        'grid' : lambda d : (d['HDFEOS']['SWATHS']['VNP_750M_GEOLOCATION']['Geolocation Fields']['Latitude'], d['HDFEOS']['SWATHS']['VNP_750M_GEOLOCATION']['Geolocation Fields']['Longitude'])
>>>>>>> eacce15c
    }
}

# contains functions to transform values from one unit to another in a simple format.
# it's a dictionary with keys in the form (from_unit, to_unit) and the value is a lambda
# that maps the value from <from_unit> to <to_unit>.
_units_wisdom = {
    ('K',   'C') : lambda x: x - 273.15,
    ('K',   'F') : lambda x: 9.0 / 5.0 * (x - 273.15) + 32,
    ('m/s', 'ft/s') : lambda x: 3.2808399 * x,
    ('m',   'ft') : lambda x: 3.2808399 * x,
    ('ft/s','m/s') : lambda x: x / 3.2808399,
    ('ft',  'm') : lambda x: x / 3.2808399,
    ('ug/m^2', 'g/m^2') : lambda x: 1e-6 * x
}



def get_wisdom(var_name):
    """Return rendering wisdom for the variable <var_name>."""
    return _var_wisdom[var_name]

def get_wisdom_variables():
    """Return the variables for which wisdom is available."""
    return list(_var_wisdom.keys())

def convert_value(unit_from, unit_to, value):
    # handle the simple case
    if unit_from == unit_to:
        return value

    func = _units_wisdom.get((unit_from, unit_to))
    if func is None:
        return value
    else:
        return func(value)

<|MERGE_RESOLUTION|>--- conflicted
+++ resolved
@@ -458,26 +458,6 @@
        'grid' : lambda d: (d.select('Latitude').get(), d.select('Longitude').get())
     },
     'AQUA_AF' : {
-<<<<<<< HEAD
-	'name' : 'MODIS Aqua Active Fires satellite data',
-       	'source' : 'Aqua',	
-        'native_unit' : '-',
-	'colorbar' : '-',
-	'colormap' : 'discrete',
-	'scale' : 'discrete',
-	'retrieve_as' : lambda d : d.select('fire mask').get(),
-	'grid' : lambda d : (d.select('Latitude').get(), d.select('Longitude').get())
-    },
-    'SNPP_AF' : {
-	'name' : 'VIIRS S-NPP Active Fires satellite data',
-       	'source' : 'SNPP',	
-	'native_unit' : '-',
-	'colorbar' : '-',
-	'colormap' : 'discrete',
-	'scale' : 'discrete',
-	'retrieve_as' : lambda d : d.variables['fire mask'][:],
-	'grid' : lambda d : (d['HDFEOS']['SWATHS']['VNP_750M_GEOLOCATION']['Geolocation Fields']['Latitude'], d['HDFEOS']['SWATHS']['VNP_750M_GEOLOCATION']['Geolocation Fields']['Longitude'])
-=======
         'name' : 'MODIS Aqua Active Fires satellite data',
        	'source' : 'Aqua',
         'native_unit' : '-',
@@ -496,7 +476,6 @@
         'scale' : 'discrete',
         'retrieve_as' : lambda d : d.variables['fire mask'][:],
         'grid' : lambda d : (d['HDFEOS']['SWATHS']['VNP_750M_GEOLOCATION']['Geolocation Fields']['Latitude'], d['HDFEOS']['SWATHS']['VNP_750M_GEOLOCATION']['Geolocation Fields']['Longitude'])
->>>>>>> eacce15c
     }
 }
 
